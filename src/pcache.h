/*
** 2008 August 05
**
** The author disclaims copyright to this source code.  In place of
** a legal notice, here is a blessing:
**
**    May you do good and not evil.
**    May you find forgiveness for yourself and forgive others.
**    May you share freely, never taking more than you give.
**
*************************************************************************
** This header file defines the interface that the sqlite page cache
** subsystem. 
*/

#ifndef _PCACHE_H_

<<<<<<< HEAD
#include "page_header.h"
=======
typedef struct PgHdr PgHdr;
typedef struct PCache PCache;

/*
** Every page in the cache is controlled by an instance of the following
** structure.
*/
struct PgHdr {
  sqlite3_pcache_page *pPage;    /* Pcache object page handle */
  void *pData;                   /* Page data */
  void *pExtra;                  /* Extra content */
  PCache *pCache;                /* PRIVATE: Cache that owns this page */
  PgHdr *pDirty;                 /* Transient list of dirty sorted by pgno */
  Pager *pPager;                 /* The pager this page is part of */
  Pgno pgno;                     /* Page number for this page */
#ifdef SQLITE_CHECK_PAGES
  u32 pageHash;                  /* Hash of page content */
#endif
  u16 flags;                     /* PGHDR flags defined below */

  /**********************************************************************
  ** Elements above, except pCache, are public.  All that follow are 
  ** private to pcache.c and should not be accessed by other modules.
  ** pCache is grouped with the public elements for efficiency.
  */
  i64 nRef;                      /* Number of users of this page */
  PgHdr *pDirtyNext;             /* Next element in list of dirty pages */
  PgHdr *pDirtyPrev;             /* Previous element in list of dirty pages */
                          /* NB: pDirtyNext and pDirtyPrev are undefined if the
                          ** PgHdr object is not dirty */
};
>>>>>>> fc6c3936

/* Bit values for PgHdr.flags */
#define PGHDR_CLEAN           0x001  /* Page not on the PCache.pDirty list */
#define PGHDR_DIRTY           0x002  /* Page is on the PCache.pDirty list */
#define PGHDR_WRITEABLE       0x004  /* Journaled and ready to modify */
#define PGHDR_NEED_SYNC       0x008  /* Fsync the rollback journal before
                                     ** writing this page to the database */
#define PGHDR_DONT_WRITE      0x010  /* Do not write content to disk */
#define PGHDR_MMAP            0x020  /* This is an mmap page object */

#define PGHDR_WAL_APPEND      0x040  /* Appended to wal file */

/* Initialize and shutdown the page cache subsystem */
int sqlite3PcacheInitialize(void);
void sqlite3PcacheShutdown(void);

/* Page cache buffer management:
** These routines implement SQLITE_CONFIG_PAGECACHE.
*/
void sqlite3PCacheBufferSetup(void *, int sz, int n);

/* Create a new pager cache.
** Under memory stress, invoke xStress to try to make pages clean.
** Only clean and unpinned pages can be reclaimed.
*/
int sqlite3PcacheOpen(
  int szPage,                    /* Size of every page */
  int szExtra,                   /* Extra space associated with each page */
  int bPurgeable,                /* True if pages are on backing store */
  int (*xStress)(void*, PgHdr*), /* Call to try to make pages clean */
  void *pStress,                 /* Argument to xStress */
  PCache *pToInit                /* Preallocated space for the PCache */
);

/* Modify the page-size after the cache has been created. */
int sqlite3PcacheSetPageSize(PCache *, int);

/* Return the size in bytes of a PCache object.  Used to preallocate
** storage space.
*/
int sqlite3PcacheSize(void);

/* One release per successful fetch.  Page is pinned until released.
** Reference counted. 
*/
sqlite3_pcache_page *sqlite3PcacheFetch(PCache*, Pgno, int createFlag);
int sqlite3PcacheFetchStress(PCache*, Pgno, sqlite3_pcache_page**);
PgHdr *sqlite3PcacheFetchFinish(PCache*, Pgno, sqlite3_pcache_page *pPage);
void sqlite3PcacheRelease(PgHdr*);

void sqlite3PcacheDrop(PgHdr*);         /* Remove page from cache */
void sqlite3PcacheMakeDirty(PgHdr*);    /* Make sure page is marked dirty */
void sqlite3PcacheMakeClean(PgHdr*);    /* Mark a single page as clean */
void sqlite3PcacheCleanAll(PCache*);    /* Mark all dirty list pages as clean */
void sqlite3PcacheClearWritable(PCache*);

/* Change a page number.  Used by incr-vacuum. */
void sqlite3PcacheMove(PgHdr*, Pgno);

/* Remove all pages with pgno>x.  Reset the cache if x==0 */
void sqlite3PcacheTruncate(PCache*, Pgno x);

/* Get a list of all dirty pages in the cache, sorted by page number */
PgHdr *sqlite3PcacheDirtyList(PCache*);

/* Reset and close the cache object */
void sqlite3PcacheClose(PCache*);

/* Clear flags from pages of the page cache */
void sqlite3PcacheClearSyncFlags(PCache *);

/* Discard the contents of the cache */
void sqlite3PcacheClear(PCache*);

/* Return the total number of outstanding page references */
i64 sqlite3PcacheRefCount(PCache*);

/* Increment the reference count of an existing page */
void sqlite3PcacheRef(PgHdr*);

i64 sqlite3PcachePageRefcount(PgHdr*);

/* Return the total number of pages stored in the cache */
int sqlite3PcachePagecount(PCache*);

#if defined(SQLITE_CHECK_PAGES) || defined(SQLITE_DEBUG)
/* Iterate through all dirty pages currently stored in the cache. This
** interface is only available if SQLITE_CHECK_PAGES is defined when the 
** library is built.
*/
void sqlite3PcacheIterateDirty(PCache *pCache, void (*xIter)(PgHdr *));
#endif

#if defined(SQLITE_DEBUG)
/* Check invariants on a PgHdr object */
int sqlite3PcachePageSanity(PgHdr*);
#endif

/* Set and get the suggested cache-size for the specified pager-cache.
**
** If no global maximum is configured, then the system attempts to limit
** the total number of pages cached by purgeable pager-caches to the sum
** of the suggested cache-sizes.
*/
void sqlite3PcacheSetCachesize(PCache *, int);
#ifdef SQLITE_TEST
int sqlite3PcacheGetCachesize(PCache *);
#endif

/* Set or get the suggested spill-size for the specified pager-cache.
**
** The spill-size is the minimum number of pages in cache before the cache
** will attempt to spill dirty pages by calling xStress.
*/
int sqlite3PcacheSetSpillsize(PCache *, int);

/* Free up as much memory as possible from the page cache */
void sqlite3PcacheShrink(PCache*);

#ifdef SQLITE_ENABLE_MEMORY_MANAGEMENT
/* Try to return memory used by the pcache module to the main memory heap */
int sqlite3PcacheReleaseMemory(int);
#endif

#ifdef SQLITE_TEST
void sqlite3PcacheStats(int*,int*,int*,int*);
#endif

void sqlite3PCacheSetDefault(void);

/* Return the header size */
int sqlite3HeaderSizePcache(void);
int sqlite3HeaderSizePcache1(void);

/* Number of dirty pages as a percentage of the configured cache size */
int sqlite3PCachePercentDirty(PCache*);

#ifdef SQLITE_DIRECT_OVERFLOW_READ
int sqlite3PCacheIsDirty(PCache *pCache);
#endif

#endif /* _PCACHE_H_ */<|MERGE_RESOLUTION|>--- conflicted
+++ resolved
@@ -15,41 +15,7 @@
 
 #ifndef _PCACHE_H_
 
-<<<<<<< HEAD
 #include "page_header.h"
-=======
-typedef struct PgHdr PgHdr;
-typedef struct PCache PCache;
-
-/*
-** Every page in the cache is controlled by an instance of the following
-** structure.
-*/
-struct PgHdr {
-  sqlite3_pcache_page *pPage;    /* Pcache object page handle */
-  void *pData;                   /* Page data */
-  void *pExtra;                  /* Extra content */
-  PCache *pCache;                /* PRIVATE: Cache that owns this page */
-  PgHdr *pDirty;                 /* Transient list of dirty sorted by pgno */
-  Pager *pPager;                 /* The pager this page is part of */
-  Pgno pgno;                     /* Page number for this page */
-#ifdef SQLITE_CHECK_PAGES
-  u32 pageHash;                  /* Hash of page content */
-#endif
-  u16 flags;                     /* PGHDR flags defined below */
-
-  /**********************************************************************
-  ** Elements above, except pCache, are public.  All that follow are 
-  ** private to pcache.c and should not be accessed by other modules.
-  ** pCache is grouped with the public elements for efficiency.
-  */
-  i64 nRef;                      /* Number of users of this page */
-  PgHdr *pDirtyNext;             /* Next element in list of dirty pages */
-  PgHdr *pDirtyPrev;             /* Previous element in list of dirty pages */
-                          /* NB: pDirtyNext and pDirtyPrev are undefined if the
-                          ** PgHdr object is not dirty */
-};
->>>>>>> fc6c3936
 
 /* Bit values for PgHdr.flags */
 #define PGHDR_CLEAN           0x001  /* Page not on the PCache.pDirty list */
