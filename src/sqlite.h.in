--- conflicted
+++ resolved
@@ -2014,8 +2014,10 @@
 #define SQLITE_DBCONFIG_ENABLE_FKEY           1002 /* int int* */
 #define SQLITE_DBCONFIG_ENABLE_TRIGGER        1003 /* int int* */
 #define SQLITE_DBCONFIG_ENABLE_FTS3_TOKENIZER 1004 /* int int* */
-<<<<<<< HEAD
-#define SQLITE_DBCONFIG_WHEREINFO       1004  /* xWhereInfo void* */
+#define SQLITE_DBCONFIG_ENABLE_LOAD_EXTENSION 1005 /* int int* */
+#define SQLITE_DBCONFIG_NO_CKPT_ON_CLOSE      1006 /* int int* */
+
+#define SQLITE_DBCONFIG_WHEREINFO             1007  /* xWhereInfo void* */
 
 #define SQLITE_WHEREINFO_TABLE   1
 #define SQLITE_WHEREINFO_EQUALS  2
@@ -2024,10 +2026,6 @@
 #define SQLITE_WHEREINFO_BEGINOR 5
 #define SQLITE_WHEREINFO_ENDOR   6
 #define SQLITE_WHEREINFO_NEXTOR  7
-=======
-#define SQLITE_DBCONFIG_ENABLE_LOAD_EXTENSION 1005 /* int int* */
-#define SQLITE_DBCONFIG_NO_CKPT_ON_CLOSE      1006 /* int int* */
->>>>>>> 53b2459a
 
 
 /*
