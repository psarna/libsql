/*
** 2003 September 6
**
** The author disclaims copyright to this source code.  In place of
** a legal notice, here is a blessing:
**
**    May you do good and not evil.
**    May you find forgiveness for yourself and forgive others.
**    May you share freely, never taking more than you give.
**
*************************************************************************
** This file contains code used for creating, destroying, and populating
** a VDBE (or an "sqlite3_stmt" as it is known to the outside world.) 
*/
#include "sqliteInt.h"
#include "vdbeInt.h"

/*
** Create a new virtual database engine.
*/
Vdbe *sqlite3VdbeCreate(Parse *pParse){
  sqlite3 *db = pParse->db;
  Vdbe *p;
  p = sqlite3DbMallocZero(db, sizeof(Vdbe) );
  if( p==0 ) return 0;
  p->db = db;
  if( db->pVdbe ){
    db->pVdbe->pPrev = p;
  }
  p->pNext = db->pVdbe;
  p->pPrev = 0;
  db->pVdbe = p;
  p->magic = VDBE_MAGIC_INIT;
  p->pParse = pParse;
  assert( pParse->aLabel==0 );
  assert( pParse->nLabel==0 );
  assert( pParse->nOpAlloc==0 );
  return p;
}

/*
** Remember the SQL string for a prepared statement.
*/
void sqlite3VdbeSetSql(Vdbe *p, const char *z, int n, int isPrepareV2){
  assert( isPrepareV2==1 || isPrepareV2==0 );
  if( p==0 ) return;
#if defined(SQLITE_OMIT_TRACE) && !defined(SQLITE_ENABLE_SQLLOG)
  if( !isPrepareV2 ) return;
#endif
  assert( p->zSql==0 );
  p->zSql = sqlite3DbStrNDup(p->db, z, n);
  p->isPrepareV2 = (u8)isPrepareV2;
}

/*
** Return the SQL associated with a prepared statement
*/
const char *sqlite3_sql(sqlite3_stmt *pStmt){
  Vdbe *p = (Vdbe *)pStmt;
  return (p && p->isPrepareV2) ? p->zSql : 0;
}

/*
** Swap all content between two VDBE structures.
*/
void sqlite3VdbeSwap(Vdbe *pA, Vdbe *pB){
  Vdbe tmp, *pTmp;
  char *zTmp;
  assert( pA->db==pB->db );
  tmp = *pA;
  *pA = *pB;
  *pB = tmp;
  pTmp = pA->pNext;
  pA->pNext = pB->pNext;
  pB->pNext = pTmp;
  pTmp = pA->pPrev;
  pA->pPrev = pB->pPrev;
  pB->pPrev = pTmp;
  zTmp = pA->zSql;
  pA->zSql = pB->zSql;
  pB->zSql = zTmp;
  pB->isPrepareV2 = pA->isPrepareV2;
}

/*
** Resize the Vdbe.aOp array so that it is at least nOp elements larger 
** than its current size. nOp is guaranteed to be less than or equal
** to 1024/sizeof(Op).
**
** If an out-of-memory error occurs while resizing the array, return
** SQLITE_NOMEM. In this case Vdbe.aOp and Parse.nOpAlloc remain 
** unchanged (this is so that any opcodes already allocated can be 
** correctly deallocated along with the rest of the Vdbe).
*/
static int growOpArray(Vdbe *v, int nOp){
  VdbeOp *pNew;
  Parse *p = v->pParse;

  /* The SQLITE_TEST_REALLOC_STRESS compile-time option is designed to force
  ** more frequent reallocs and hence provide more opportunities for 
  ** simulated OOM faults.  SQLITE_TEST_REALLOC_STRESS is generally used
  ** during testing only.  With SQLITE_TEST_REALLOC_STRESS grow the op array
  ** by the minimum* amount required until the size reaches 512.  Normal
  ** operation (without SQLITE_TEST_REALLOC_STRESS) is to double the current
  ** size of the op array or add 1KB of space, whichever is smaller. */
#ifdef SQLITE_TEST_REALLOC_STRESS
  int nNew = (p->nOpAlloc>=512 ? p->nOpAlloc*2 : p->nOpAlloc+nOp);
#else
  int nNew = (p->nOpAlloc ? p->nOpAlloc*2 : (int)(1024/sizeof(Op)));
  UNUSED_PARAMETER(nOp);
#endif

  assert( nOp<=(1024/sizeof(Op)) );
  assert( nNew>=(p->nOpAlloc+nOp) );
  pNew = sqlite3DbRealloc(p->db, v->aOp, nNew*sizeof(Op));
  if( pNew ){
    p->nOpAlloc = sqlite3DbMallocSize(p->db, pNew)/sizeof(Op);
    v->aOp = pNew;
  }
  return (pNew ? SQLITE_OK : SQLITE_NOMEM);
}

#ifdef SQLITE_DEBUG
/* This routine is just a convenient place to set a breakpoint that will
** fire after each opcode is inserted and displayed using
** "PRAGMA vdbe_addoptrace=on".
*/
static void test_addop_breakpoint(void){
  static int n = 0;
  n++;
}
#endif

/*
** Add a new instruction to the list of instructions current in the
** VDBE.  Return the address of the new instruction.
**
** Parameters:
**
**    p               Pointer to the VDBE
**
**    op              The opcode for this instruction
**
**    p1, p2, p3      Operands
**
** Use the sqlite3VdbeResolveLabel() function to fix an address and
** the sqlite3VdbeChangeP4() function to change the value of the P4
** operand.
*/
int sqlite3VdbeAddOp3(Vdbe *p, int op, int p1, int p2, int p3){
  int i;
  VdbeOp *pOp;

  i = p->nOp;
  assert( p->magic==VDBE_MAGIC_INIT );
  assert( op>0 && op<0xff );
  if( p->pParse->nOpAlloc<=i ){
    if( growOpArray(p, 1) ){
      return 1;
    }
  }
  p->nOp++;
  pOp = &p->aOp[i];
  pOp->opcode = (u8)op;
  pOp->p5 = 0;
  pOp->p1 = p1;
  pOp->p2 = p2;
  pOp->p3 = p3;
  pOp->p4.p = 0;
  pOp->p4type = P4_NOTUSED;
#ifdef SQLITE_ENABLE_EXPLAIN_COMMENTS
  pOp->zComment = 0;
#endif
#ifdef SQLITE_DEBUG
  if( p->db->flags & SQLITE_VdbeAddopTrace ){
    int jj, kk;
    Parse *pParse = p->pParse;
    for(jj=kk=0; jj<SQLITE_N_COLCACHE; jj++){
      struct yColCache *x = pParse->aColCache + jj;
      if( x->iLevel>pParse->iCacheLevel || x->iReg==0 ) continue;
      printf(" r[%d]={%d:%d}", x->iReg, x->iTable, x->iColumn);
      kk++;
    }
    if( kk ) printf("\n");
    sqlite3VdbePrintOp(0, i, &p->aOp[i]);
    test_addop_breakpoint();
  }
#endif
#ifdef VDBE_PROFILE
  pOp->cycles = 0;
  pOp->cnt = 0;
#endif
#ifdef SQLITE_VDBE_COVERAGE
  pOp->iSrcLine = 0;
#endif
  return i;
}
int sqlite3VdbeAddOp0(Vdbe *p, int op){
  return sqlite3VdbeAddOp3(p, op, 0, 0, 0);
}
int sqlite3VdbeAddOp1(Vdbe *p, int op, int p1){
  return sqlite3VdbeAddOp3(p, op, p1, 0, 0);
}
int sqlite3VdbeAddOp2(Vdbe *p, int op, int p1, int p2){
  return sqlite3VdbeAddOp3(p, op, p1, p2, 0);
}


/*
** Add an opcode that includes the p4 value as a pointer.
*/
int sqlite3VdbeAddOp4(
  Vdbe *p,            /* Add the opcode to this VM */
  int op,             /* The new opcode */
  int p1,             /* The P1 operand */
  int p2,             /* The P2 operand */
  int p3,             /* The P3 operand */
  const char *zP4,    /* The P4 operand */
  int p4type          /* P4 operand type */
){
  int addr = sqlite3VdbeAddOp3(p, op, p1, p2, p3);
  sqlite3VdbeChangeP4(p, addr, zP4, p4type);
  return addr;
}

/*
** Add an OP_ParseSchema opcode.  This routine is broken out from
** sqlite3VdbeAddOp4() since it needs to also needs to mark all btrees
** as having been used.
**
** The zWhere string must have been obtained from sqlite3_malloc().
** This routine will take ownership of the allocated memory.
*/
void sqlite3VdbeAddParseSchemaOp(Vdbe *p, int iDb, char *zWhere){
  int j;
  int addr = sqlite3VdbeAddOp3(p, OP_ParseSchema, iDb, 0, 0);
  sqlite3VdbeChangeP4(p, addr, zWhere, P4_DYNAMIC);
  for(j=0; j<p->db->nDb; j++) sqlite3VdbeUsesBtree(p, j);
}

/*
** Add an opcode that includes the p4 value as an integer.
*/
int sqlite3VdbeAddOp4Int(
  Vdbe *p,            /* Add the opcode to this VM */
  int op,             /* The new opcode */
  int p1,             /* The P1 operand */
  int p2,             /* The P2 operand */
  int p3,             /* The P3 operand */
  int p4              /* The P4 operand as an integer */
){
  int addr = sqlite3VdbeAddOp3(p, op, p1, p2, p3);
  sqlite3VdbeChangeP4(p, addr, SQLITE_INT_TO_PTR(p4), P4_INT32);
  return addr;
}

/*
** Create a new symbolic label for an instruction that has yet to be
** coded.  The symbolic label is really just a negative number.  The
** label can be used as the P2 value of an operation.  Later, when
** the label is resolved to a specific address, the VDBE will scan
** through its operation list and change all values of P2 which match
** the label into the resolved address.
**
** The VDBE knows that a P2 value is a label because labels are
** always negative and P2 values are suppose to be non-negative.
** Hence, a negative P2 value is a label that has yet to be resolved.
**
** Zero is returned if a malloc() fails.
*/
int sqlite3VdbeMakeLabel(Vdbe *v){
  Parse *p = v->pParse;
  int i = p->nLabel++;
  assert( v->magic==VDBE_MAGIC_INIT );
  if( (i & (i-1))==0 ){
    p->aLabel = sqlite3DbReallocOrFree(p->db, p->aLabel, 
                                       (i*2+1)*sizeof(p->aLabel[0]));
  }
  if( p->aLabel ){
    p->aLabel[i] = -1;
  }
  return -1-i;
}

/*
** Resolve label "x" to be the address of the next instruction to
** be inserted.  The parameter "x" must have been obtained from
** a prior call to sqlite3VdbeMakeLabel().
*/
void sqlite3VdbeResolveLabel(Vdbe *v, int x){
  Parse *p = v->pParse;
  int j = -1-x;
  assert( v->magic==VDBE_MAGIC_INIT );
  assert( j<p->nLabel );
  if( ALWAYS(j>=0) && p->aLabel ){
    p->aLabel[j] = v->nOp;
  }
  p->iFixedOp = v->nOp - 1;
}

/*
** Mark the VDBE as one that can only be run one time.
*/
void sqlite3VdbeRunOnlyOnce(Vdbe *p){
  p->runOnlyOnce = 1;
}

#ifdef SQLITE_DEBUG /* sqlite3AssertMayAbort() logic */

/*
** The following type and function are used to iterate through all opcodes
** in a Vdbe main program and each of the sub-programs (triggers) it may 
** invoke directly or indirectly. It should be used as follows:
**
**   Op *pOp;
**   VdbeOpIter sIter;
**
**   memset(&sIter, 0, sizeof(sIter));
**   sIter.v = v;                            // v is of type Vdbe* 
**   while( (pOp = opIterNext(&sIter)) ){
**     // Do something with pOp
**   }
**   sqlite3DbFree(v->db, sIter.apSub);
** 
*/
typedef struct VdbeOpIter VdbeOpIter;
struct VdbeOpIter {
  Vdbe *v;                   /* Vdbe to iterate through the opcodes of */
  SubProgram **apSub;        /* Array of subprograms */
  int nSub;                  /* Number of entries in apSub */
  int iAddr;                 /* Address of next instruction to return */
  int iSub;                  /* 0 = main program, 1 = first sub-program etc. */
};
static Op *opIterNext(VdbeOpIter *p){
  Vdbe *v = p->v;
  Op *pRet = 0;
  Op *aOp;
  int nOp;

  if( p->iSub<=p->nSub ){

    if( p->iSub==0 ){
      aOp = v->aOp;
      nOp = v->nOp;
    }else{
      aOp = p->apSub[p->iSub-1]->aOp;
      nOp = p->apSub[p->iSub-1]->nOp;
    }
    assert( p->iAddr<nOp );

    pRet = &aOp[p->iAddr];
    p->iAddr++;
    if( p->iAddr==nOp ){
      p->iSub++;
      p->iAddr = 0;
    }
  
    if( pRet->p4type==P4_SUBPROGRAM ){
      int nByte = (p->nSub+1)*sizeof(SubProgram*);
      int j;
      for(j=0; j<p->nSub; j++){
        if( p->apSub[j]==pRet->p4.pProgram ) break;
      }
      if( j==p->nSub ){
        p->apSub = sqlite3DbReallocOrFree(v->db, p->apSub, nByte);
        if( !p->apSub ){
          pRet = 0;
        }else{
          p->apSub[p->nSub++] = pRet->p4.pProgram;
        }
      }
    }
  }

  return pRet;
}

/*
** Check if the program stored in the VM associated with pParse may
** throw an ABORT exception (causing the statement, but not entire transaction
** to be rolled back). This condition is true if the main program or any
** sub-programs contains any of the following:
**
**   *  OP_Halt with P1=SQLITE_CONSTRAINT and P2=OE_Abort.
**   *  OP_HaltIfNull with P1=SQLITE_CONSTRAINT and P2=OE_Abort.
**   *  OP_Destroy
**   *  OP_VUpdate
**   *  OP_VRename
**   *  OP_FkCounter with P2==0 (immediate foreign key constraint)
**
** Then check that the value of Parse.mayAbort is true if an
** ABORT may be thrown, or false otherwise. Return true if it does
** match, or false otherwise. This function is intended to be used as
** part of an assert statement in the compiler. Similar to:
**
**   assert( sqlite3VdbeAssertMayAbort(pParse->pVdbe, pParse->mayAbort) );
*/
int sqlite3VdbeAssertMayAbort(Vdbe *v, int mayAbort){
  int hasAbort = 0;
  Op *pOp;
  VdbeOpIter sIter;
  memset(&sIter, 0, sizeof(sIter));
  sIter.v = v;

  while( (pOp = opIterNext(&sIter))!=0 ){
    int opcode = pOp->opcode;
    if( opcode==OP_Destroy || opcode==OP_VUpdate || opcode==OP_VRename 
#ifndef SQLITE_OMIT_FOREIGN_KEY
     || (opcode==OP_FkCounter && pOp->p1==0 && pOp->p2==1) 
#endif
     || ((opcode==OP_Halt || opcode==OP_HaltIfNull) 
      && ((pOp->p1&0xff)==SQLITE_CONSTRAINT && pOp->p2==OE_Abort))
    ){
      hasAbort = 1;
      break;
    }
  }
  sqlite3DbFree(v->db, sIter.apSub);

  /* Return true if hasAbort==mayAbort. Or if a malloc failure occurred.
  ** If malloc failed, then the while() loop above may not have iterated
  ** through all opcodes and hasAbort may be set incorrectly. Return
  ** true for this case to prevent the assert() in the callers frame
  ** from failing.  */
  return ( v->db->mallocFailed || hasAbort==mayAbort );
}
#endif /* SQLITE_DEBUG - the sqlite3AssertMayAbort() function */

/*
** Loop through the program looking for P2 values that are negative
** on jump instructions.  Each such value is a label.  Resolve the
** label by setting the P2 value to its correct non-zero value.
**
** This routine is called once after all opcodes have been inserted.
**
** Variable *pMaxFuncArgs is set to the maximum value of any P2 argument 
** to an OP_Function, OP_AggStep or OP_VFilter opcode. This is used by 
** sqlite3VdbeMakeReady() to size the Vdbe.apArg[] array.
**
** The Op.opflags field is set on all opcodes.
*/
static void resolveP2Values(Vdbe *p, int *pMaxFuncArgs){
  int i;
  int nMaxArgs = *pMaxFuncArgs;
  Op *pOp;
  Parse *pParse = p->pParse;
  int *aLabel = pParse->aLabel;
  p->readOnly = 1;
  p->bIsReader = 0;
  for(pOp=p->aOp, i=p->nOp-1; i>=0; i--, pOp++){
    u8 opcode = pOp->opcode;

    /* NOTE: Be sure to update mkopcodeh.awk when adding or removing
    ** cases from this switch! */
    switch( opcode ){
      case OP_Function:
      case OP_AggStep: {
        if( pOp->p5>nMaxArgs ) nMaxArgs = pOp->p5;
        break;
      }
      case OP_Transaction: {
        if( pOp->p2!=0 ) p->readOnly = 0;
        /* fall thru */
      }
      case OP_AutoCommit:
      case OP_Savepoint: {
        p->bIsReader = 1;
        break;
      }
#ifndef SQLITE_OMIT_WAL
      case OP_Checkpoint:
#endif
      case OP_Vacuum:
      case OP_JournalMode: {
        p->readOnly = 0;
        p->bIsReader = 1;
        break;
      }
#ifndef SQLITE_OMIT_VIRTUALTABLE
      case OP_VUpdate: {
        if( pOp->p2>nMaxArgs ) nMaxArgs = pOp->p2;
        break;
      }
      case OP_VFilter: {
        int n;
        assert( p->nOp - i >= 3 );
        assert( pOp[-1].opcode==OP_Integer );
        n = pOp[-1].p1;
        if( n>nMaxArgs ) nMaxArgs = n;
        break;
      }
#endif
      case OP_Next:
      case OP_NextIfOpen:
      case OP_SorterNext: {
        pOp->p4.xAdvance = sqlite3BtreeNext;
        pOp->p4type = P4_ADVANCE;
        break;
      }
      case OP_Prev:
      case OP_PrevIfOpen: {
        pOp->p4.xAdvance = sqlite3BtreePrevious;
        pOp->p4type = P4_ADVANCE;
        break;
      }
    }

    pOp->opflags = sqlite3OpcodeProperty[opcode];
    if( (pOp->opflags & OPFLG_JUMP)!=0 && pOp->p2<0 ){
      assert( -1-pOp->p2<pParse->nLabel );
      pOp->p2 = aLabel[-1-pOp->p2];
    }
  }
  sqlite3DbFree(p->db, pParse->aLabel);
  pParse->aLabel = 0;
  pParse->nLabel = 0;
  *pMaxFuncArgs = nMaxArgs;
  assert( p->bIsReader!=0 || DbMaskAllZero(p->btreeMask) );
}

/*
** Return the address of the next instruction to be inserted.
*/
int sqlite3VdbeCurrentAddr(Vdbe *p){
  assert( p->magic==VDBE_MAGIC_INIT );
  return p->nOp;
}

/*
** This function returns a pointer to the array of opcodes associated with
** the Vdbe passed as the first argument. It is the callers responsibility
** to arrange for the returned array to be eventually freed using the 
** vdbeFreeOpArray() function.
**
** Before returning, *pnOp is set to the number of entries in the returned
** array. Also, *pnMaxArg is set to the larger of its current value and 
** the number of entries in the Vdbe.apArg[] array required to execute the 
** returned program.
*/
VdbeOp *sqlite3VdbeTakeOpArray(Vdbe *p, int *pnOp, int *pnMaxArg){
  VdbeOp *aOp = p->aOp;
  assert( aOp && !p->db->mallocFailed );

  /* Check that sqlite3VdbeUsesBtree() was not called on this VM */
  assert( DbMaskAllZero(p->btreeMask) );

  resolveP2Values(p, pnMaxArg);
  *pnOp = p->nOp;
  p->aOp = 0;
  return aOp;
}

/*
** Add a whole list of operations to the operation stack.  Return the
** address of the first operation added.
*/
int sqlite3VdbeAddOpList(Vdbe *p, int nOp, VdbeOpList const *aOp, int iLineno){
  int addr;
  assert( p->magic==VDBE_MAGIC_INIT );
  if( p->nOp + nOp > p->pParse->nOpAlloc && growOpArray(p, nOp) ){
    return 0;
  }
  addr = p->nOp;
  if( ALWAYS(nOp>0) ){
    int i;
    VdbeOpList const *pIn = aOp;
    for(i=0; i<nOp; i++, pIn++){
      int p2 = pIn->p2;
      VdbeOp *pOut = &p->aOp[i+addr];
      pOut->opcode = pIn->opcode;
      pOut->p1 = pIn->p1;
      if( p2<0 ){
        assert( sqlite3OpcodeProperty[pOut->opcode] & OPFLG_JUMP );
        pOut->p2 = addr + ADDR(p2);
      }else{
        pOut->p2 = p2;
      }
      pOut->p3 = pIn->p3;
      pOut->p4type = P4_NOTUSED;
      pOut->p4.p = 0;
      pOut->p5 = 0;
#ifdef SQLITE_ENABLE_EXPLAIN_COMMENTS
      pOut->zComment = 0;
#endif
#ifdef SQLITE_VDBE_COVERAGE
      pOut->iSrcLine = iLineno+i;
#else
      (void)iLineno;
#endif
#ifdef SQLITE_DEBUG
      if( p->db->flags & SQLITE_VdbeAddopTrace ){
        sqlite3VdbePrintOp(0, i+addr, &p->aOp[i+addr]);
      }
#endif
    }
    p->nOp += nOp;
  }
  return addr;
}

/*
** Change the value of the P1 operand for a specific instruction.
** This routine is useful when a large program is loaded from a
** static array using sqlite3VdbeAddOpList but we want to make a
** few minor changes to the program.
*/
void sqlite3VdbeChangeP1(Vdbe *p, u32 addr, int val){
  assert( p!=0 );
  if( ((u32)p->nOp)>addr ){
    p->aOp[addr].p1 = val;
  }
}

/*
** Change the value of the P2 operand for a specific instruction.
** This routine is useful for setting a jump destination.
*/
void sqlite3VdbeChangeP2(Vdbe *p, u32 addr, int val){
  assert( p!=0 );
  if( ((u32)p->nOp)>addr ){
    p->aOp[addr].p2 = val;
  }
}

/*
** Change the value of the P3 operand for a specific instruction.
*/
void sqlite3VdbeChangeP3(Vdbe *p, u32 addr, int val){
  assert( p!=0 );
  if( ((u32)p->nOp)>addr ){
    p->aOp[addr].p3 = val;
  }
}

/*
** Change the value of the P5 operand for the most recently
** added operation.
*/
void sqlite3VdbeChangeP5(Vdbe *p, u8 val){
  assert( p!=0 );
  if( p->aOp ){
    assert( p->nOp>0 );
    p->aOp[p->nOp-1].p5 = val;
  }
}

/*
** Change the P2 operand of instruction addr so that it points to
** the address of the next instruction to be coded.
*/
void sqlite3VdbeJumpHere(Vdbe *p, int addr){
  sqlite3VdbeChangeP2(p, addr, p->nOp);
  p->pParse->iFixedOp = p->nOp - 1;
}


/*
** If the input FuncDef structure is ephemeral, then free it.  If
** the FuncDef is not ephermal, then do nothing.
*/
static void freeEphemeralFunction(sqlite3 *db, FuncDef *pDef){
  if( ALWAYS(pDef) && (pDef->funcFlags & SQLITE_FUNC_EPHEM)!=0 ){
    sqlite3DbFree(db, pDef);
  }
}

static void vdbeFreeOpArray(sqlite3 *, Op *, int);

/*
** Delete a P4 value if necessary.
*/
static void freeP4(sqlite3 *db, int p4type, void *p4){
  if( p4 ){
    assert( db );
    switch( p4type ){
      case P4_REAL:
      case P4_INT64:
      case P4_DYNAMIC:
      case P4_INTARRAY: {
        sqlite3DbFree(db, p4);
        break;
      }
      case P4_KEYINFO: {
        if( db->pnBytesFreed==0 ) sqlite3KeyInfoUnref((KeyInfo*)p4);
        break;
      }
      case P4_MPRINTF: {
        if( db->pnBytesFreed==0 ) sqlite3_free(p4);
        break;
      }
      case P4_FUNCDEF: {
        freeEphemeralFunction(db, (FuncDef*)p4);
        break;
      }
      case P4_MEM: {
        if( db->pnBytesFreed==0 ){
          sqlite3ValueFree((sqlite3_value*)p4);
        }else{
          Mem *p = (Mem*)p4;
          if( p->szMalloc ) sqlite3DbFree(db, p->zMalloc);
          sqlite3DbFree(db, p);
        }
        break;
      }
      case P4_VTAB : {
        if( db->pnBytesFreed==0 ) sqlite3VtabUnlock((VTable *)p4);
        break;
      }
    }
  }
}

/*
** Free the space allocated for aOp and any p4 values allocated for the
** opcodes contained within. If aOp is not NULL it is assumed to contain 
** nOp entries. 
*/
static void vdbeFreeOpArray(sqlite3 *db, Op *aOp, int nOp){
  if( aOp ){
    Op *pOp;
    for(pOp=aOp; pOp<&aOp[nOp]; pOp++){
      freeP4(db, pOp->p4type, pOp->p4.p);
#ifdef SQLITE_ENABLE_EXPLAIN_COMMENTS
      sqlite3DbFree(db, pOp->zComment);
#endif     
    }
  }
  sqlite3DbFree(db, aOp);
}

/*
** Link the SubProgram object passed as the second argument into the linked
** list at Vdbe.pSubProgram. This list is used to delete all sub-program
** objects when the VM is no longer required.
*/
void sqlite3VdbeLinkSubProgram(Vdbe *pVdbe, SubProgram *p){
  p->pNext = pVdbe->pProgram;
  pVdbe->pProgram = p;
}

/*
** Change the opcode at addr into OP_Noop
*/
void sqlite3VdbeChangeToNoop(Vdbe *p, int addr){
  if( addr<p->nOp ){
    VdbeOp *pOp = &p->aOp[addr];
    sqlite3 *db = p->db;
    freeP4(db, pOp->p4type, pOp->p4.p);
    memset(pOp, 0, sizeof(pOp[0]));
    pOp->opcode = OP_Noop;
    if( addr==p->nOp-1 ) p->nOp--;
  }
}

/*
** Remove the last opcode inserted
*/
int sqlite3VdbeDeletePriorOpcode(Vdbe *p, u8 op){
  if( (p->nOp-1)>(p->pParse->iFixedOp) && p->aOp[p->nOp-1].opcode==op ){
    sqlite3VdbeChangeToNoop(p, p->nOp-1);
    return 1;
  }else{
    return 0;
  }
}

/*
** Change the value of the P4 operand for a specific instruction.
** This routine is useful when a large program is loaded from a
** static array using sqlite3VdbeAddOpList but we want to make a
** few minor changes to the program.
**
** If n>=0 then the P4 operand is dynamic, meaning that a copy of
** the string is made into memory obtained from sqlite3_malloc().
** A value of n==0 means copy bytes of zP4 up to and including the
** first null byte.  If n>0 then copy n+1 bytes of zP4.
** 
** Other values of n (P4_STATIC, P4_COLLSEQ etc.) indicate that zP4 points
** to a string or structure that is guaranteed to exist for the lifetime of
** the Vdbe. In these cases we can just copy the pointer.
**
** If addr<0 then change P4 on the most recently inserted instruction.
*/
void sqlite3VdbeChangeP4(Vdbe *p, int addr, const char *zP4, int n){
  Op *pOp;
  sqlite3 *db;
  assert( p!=0 );
  db = p->db;
  assert( p->magic==VDBE_MAGIC_INIT );
  if( p->aOp==0 || db->mallocFailed ){
    if( n!=P4_VTAB ){
      freeP4(db, n, (void*)*(char**)&zP4);
    }
    return;
  }
  assert( p->nOp>0 );
  assert( addr<p->nOp );
  if( addr<0 ){
    addr = p->nOp - 1;
  }
  pOp = &p->aOp[addr];
  assert( pOp->p4type==P4_NOTUSED
       || pOp->p4type==P4_INT32
       || pOp->p4type==P4_KEYINFO );
  freeP4(db, pOp->p4type, pOp->p4.p);
  pOp->p4.p = 0;
  if( n==P4_INT32 ){
    /* Note: this cast is safe, because the origin data point was an int
    ** that was cast to a (const char *). */
    pOp->p4.i = SQLITE_PTR_TO_INT(zP4);
    pOp->p4type = P4_INT32;
  }else if( zP4==0 ){
    pOp->p4.p = 0;
    pOp->p4type = P4_NOTUSED;
  }else if( n==P4_KEYINFO ){
    pOp->p4.p = (void*)zP4;
    pOp->p4type = P4_KEYINFO;
  }else if( n==P4_VTAB ){
    pOp->p4.p = (void*)zP4;
    pOp->p4type = P4_VTAB;
    sqlite3VtabLock((VTable *)zP4);
    assert( ((VTable *)zP4)->db==p->db );
  }else if( n<0 ){
    pOp->p4.p = (void*)zP4;
    pOp->p4type = (signed char)n;
  }else{
    if( n==0 ) n = sqlite3Strlen30(zP4);
    pOp->p4.z = sqlite3DbStrNDup(p->db, zP4, n);
    pOp->p4type = P4_DYNAMIC;
  }
}

/*
** Set the P4 on the most recently added opcode to the KeyInfo for the
** index given.
*/
void sqlite3VdbeSetP4KeyInfo(Parse *pParse, Index *pIdx){
  Vdbe *v = pParse->pVdbe;
  assert( v!=0 );
  assert( pIdx!=0 );
  sqlite3VdbeChangeP4(v, -1, (char*)sqlite3KeyInfoOfIndex(pParse, pIdx),
                      P4_KEYINFO);
}

#ifdef SQLITE_ENABLE_EXPLAIN_COMMENTS
/*
** Change the comment on the most recently coded instruction.  Or
** insert a No-op and add the comment to that new instruction.  This
** makes the code easier to read during debugging.  None of this happens
** in a production build.
*/
static void vdbeVComment(Vdbe *p, const char *zFormat, va_list ap){
  assert( p->nOp>0 || p->aOp==0 );
  assert( p->aOp==0 || p->aOp[p->nOp-1].zComment==0 || p->db->mallocFailed );
  if( p->nOp ){
    assert( p->aOp );
    sqlite3DbFree(p->db, p->aOp[p->nOp-1].zComment);
    p->aOp[p->nOp-1].zComment = sqlite3VMPrintf(p->db, zFormat, ap);
  }
}
void sqlite3VdbeComment(Vdbe *p, const char *zFormat, ...){
  va_list ap;
  if( p ){
    va_start(ap, zFormat);
    vdbeVComment(p, zFormat, ap);
    va_end(ap);
  }
}
void sqlite3VdbeNoopComment(Vdbe *p, const char *zFormat, ...){
  va_list ap;
  if( p ){
    sqlite3VdbeAddOp0(p, OP_Noop);
    va_start(ap, zFormat);
    vdbeVComment(p, zFormat, ap);
    va_end(ap);
  }
}
#endif  /* NDEBUG */

#ifdef SQLITE_VDBE_COVERAGE
/*
** Set the value if the iSrcLine field for the previously coded instruction.
*/
void sqlite3VdbeSetLineNumber(Vdbe *v, int iLine){
  sqlite3VdbeGetOp(v,-1)->iSrcLine = iLine;
}
#endif /* SQLITE_VDBE_COVERAGE */

/*
** Return the opcode for a given address.  If the address is -1, then
** return the most recently inserted opcode.
**
** If a memory allocation error has occurred prior to the calling of this
** routine, then a pointer to a dummy VdbeOp will be returned.  That opcode
** is readable but not writable, though it is cast to a writable value.
** The return of a dummy opcode allows the call to continue functioning
** after an OOM fault without having to check to see if the return from 
** this routine is a valid pointer.  But because the dummy.opcode is 0,
** dummy will never be written to.  This is verified by code inspection and
** by running with Valgrind.
*/
VdbeOp *sqlite3VdbeGetOp(Vdbe *p, int addr){
  /* C89 specifies that the constant "dummy" will be initialized to all
  ** zeros, which is correct.  MSVC generates a warning, nevertheless. */
  static VdbeOp dummy;  /* Ignore the MSVC warning about no initializer */
  assert( p->magic==VDBE_MAGIC_INIT );
  if( addr<0 ){
    addr = p->nOp - 1;
  }
  assert( (addr>=0 && addr<p->nOp) || p->db->mallocFailed );
  if( p->db->mallocFailed ){
    return (VdbeOp*)&dummy;
  }else{
    return &p->aOp[addr];
  }
}

#if defined(SQLITE_ENABLE_EXPLAIN_COMMENTS)
/*
** Return an integer value for one of the parameters to the opcode pOp
** determined by character c.
*/
static int translateP(char c, const Op *pOp){
  if( c=='1' ) return pOp->p1;
  if( c=='2' ) return pOp->p2;
  if( c=='3' ) return pOp->p3;
  if( c=='4' ) return pOp->p4.i;
  return pOp->p5;
}

/*
** Compute a string for the "comment" field of a VDBE opcode listing.
**
** The Synopsis: field in comments in the vdbe.c source file gets converted
** to an extra string that is appended to the sqlite3OpcodeName().  In the
** absence of other comments, this synopsis becomes the comment on the opcode.
** Some translation occurs:
**
**       "PX"      ->  "r[X]"
**       "PX@PY"   ->  "r[X..X+Y-1]"  or "r[x]" if y is 0 or 1
**       "PX@PY+1" ->  "r[X..X+Y]"    or "r[x]" if y is 0
**       "PY..PY"  ->  "r[X..Y]"      or "r[x]" if y<=x
*/
static int displayComment(
  const Op *pOp,     /* The opcode to be commented */
  const char *zP4,   /* Previously obtained value for P4 */
  char *zTemp,       /* Write result here */
  int nTemp          /* Space available in zTemp[] */
){
  const char *zOpName;
  const char *zSynopsis;
  int nOpName;
  int ii, jj;
  zOpName = sqlite3OpcodeName(pOp->opcode);
  nOpName = sqlite3Strlen30(zOpName);
  if( zOpName[nOpName+1] ){
    int seenCom = 0;
    char c;
    zSynopsis = zOpName += nOpName + 1;
    for(ii=jj=0; jj<nTemp-1 && (c = zSynopsis[ii])!=0; ii++){
      if( c=='P' ){
        c = zSynopsis[++ii];
        if( c=='4' ){
          sqlite3_snprintf(nTemp-jj, zTemp+jj, "%s", zP4);
        }else if( c=='X' ){
          sqlite3_snprintf(nTemp-jj, zTemp+jj, "%s", pOp->zComment);
          seenCom = 1;
        }else{
          int v1 = translateP(c, pOp);
          int v2;
          sqlite3_snprintf(nTemp-jj, zTemp+jj, "%d", v1);
          if( strncmp(zSynopsis+ii+1, "@P", 2)==0 ){
            ii += 3;
            jj += sqlite3Strlen30(zTemp+jj);
            v2 = translateP(zSynopsis[ii], pOp);
            if( strncmp(zSynopsis+ii+1,"+1",2)==0 ){
              ii += 2;
              v2++;
            }
            if( v2>1 ){
              sqlite3_snprintf(nTemp-jj, zTemp+jj, "..%d", v1+v2-1);
            }
          }else if( strncmp(zSynopsis+ii+1, "..P3", 4)==0 && pOp->p3==0 ){
            ii += 4;
          }
        }
        jj += sqlite3Strlen30(zTemp+jj);
      }else{
        zTemp[jj++] = c;
      }
    }
    if( !seenCom && jj<nTemp-5 && pOp->zComment ){
      sqlite3_snprintf(nTemp-jj, zTemp+jj, "; %s", pOp->zComment);
      jj += sqlite3Strlen30(zTemp+jj);
    }
    if( jj<nTemp ) zTemp[jj] = 0;
  }else if( pOp->zComment ){
    sqlite3_snprintf(nTemp, zTemp, "%s", pOp->zComment);
    jj = sqlite3Strlen30(zTemp);
  }else{
    zTemp[0] = 0;
    jj = 0;
  }
  return jj;
}
#endif /* SQLITE_DEBUG */


#if !defined(SQLITE_OMIT_EXPLAIN) || !defined(NDEBUG) \
     || defined(VDBE_PROFILE) || defined(SQLITE_DEBUG)
/*
** Compute a string that describes the P4 parameter for an opcode.
** Use zTemp for any required temporary buffer space.
*/
static char *displayP4(Op *pOp, char *zTemp, int nTemp){
  char *zP4 = zTemp;
  assert( nTemp>=20 );
  switch( pOp->p4type ){
    case P4_KEYINFO: {
      int i, j;
      KeyInfo *pKeyInfo = pOp->p4.pKeyInfo;
      assert( pKeyInfo->aSortOrder!=0 );
      sqlite3_snprintf(nTemp, zTemp, "k(%d", pKeyInfo->nField);
      i = sqlite3Strlen30(zTemp);
      for(j=0; j<pKeyInfo->nField; j++){
        CollSeq *pColl = pKeyInfo->aColl[j];
        const char *zColl = pColl ? pColl->zName : "nil";
        int n = sqlite3Strlen30(zColl);
        if( n==6 && memcmp(zColl,"BINARY",6)==0 ){
          zColl = "B";
          n = 1;
        }
        if( i+n>nTemp-6 ){
          memcpy(&zTemp[i],",...",4);
          break;
        }
        zTemp[i++] = ',';
        if( pKeyInfo->aSortOrder[j] ){
          zTemp[i++] = '-';
        }
        memcpy(&zTemp[i], zColl, n+1);
        i += n;
      }
      zTemp[i++] = ')';
      zTemp[i] = 0;
      assert( i<nTemp );
      break;
    }
    case P4_COLLSEQ: {
      CollSeq *pColl = pOp->p4.pColl;
      sqlite3_snprintf(nTemp, zTemp, "(%.20s)", pColl->zName);
      break;
    }
    case P4_FUNCDEF: {
      FuncDef *pDef = pOp->p4.pFunc;
      sqlite3_snprintf(nTemp, zTemp, "%s(%d)", pDef->zName, pDef->nArg);
      break;
    }
    case P4_INT64: {
      sqlite3_snprintf(nTemp, zTemp, "%lld", *pOp->p4.pI64);
      break;
    }
    case P4_INT32: {
      sqlite3_snprintf(nTemp, zTemp, "%d", pOp->p4.i);
      break;
    }
    case P4_REAL: {
      sqlite3_snprintf(nTemp, zTemp, "%.16g", *pOp->p4.pReal);
      break;
    }
    case P4_MEM: {
      Mem *pMem = pOp->p4.pMem;
      if( pMem->flags & MEM_Str ){
        zP4 = pMem->z;
      }else if( pMem->flags & MEM_Int ){
        sqlite3_snprintf(nTemp, zTemp, "%lld", pMem->u.i);
      }else if( pMem->flags & MEM_Real ){
        sqlite3_snprintf(nTemp, zTemp, "%.16g", pMem->u.r);
      }else if( pMem->flags & MEM_Null ){
        sqlite3_snprintf(nTemp, zTemp, "NULL");
      }else{
        assert( pMem->flags & MEM_Blob );
        zP4 = "(blob)";
      }
      break;
    }
#ifndef SQLITE_OMIT_VIRTUALTABLE
    case P4_VTAB: {
      sqlite3_vtab *pVtab = pOp->p4.pVtab->pVtab;
      sqlite3_snprintf(nTemp, zTemp, "vtab:%p:%p", pVtab, pVtab->pModule);
      break;
    }
#endif
    case P4_INTARRAY: {
      sqlite3_snprintf(nTemp, zTemp, "intarray");
      break;
    }
    case P4_SUBPROGRAM: {
      sqlite3_snprintf(nTemp, zTemp, "program");
      break;
    }
    case P4_ADVANCE: {
      zTemp[0] = 0;
      break;
    }
    default: {
      zP4 = pOp->p4.z;
      if( zP4==0 ){
        zP4 = zTemp;
        zTemp[0] = 0;
      }
    }
  }
  assert( zP4!=0 );
  return zP4;
}
#endif

/*
** Declare to the Vdbe that the BTree object at db->aDb[i] is used.
**
** The prepared statements need to know in advance the complete set of
** attached databases that will be use.  A mask of these databases
** is maintained in p->btreeMask.  The p->lockMask value is the subset of
** p->btreeMask of databases that will require a lock.
*/
void sqlite3VdbeUsesBtree(Vdbe *p, int i){
  assert( i>=0 && i<p->db->nDb && i<(int)sizeof(yDbMask)*8 );
  assert( i<(int)sizeof(p->btreeMask)*8 );
  DbMaskSet(p->btreeMask, i);
  if( i!=1 && sqlite3BtreeSharable(p->db->aDb[i].pBt) ){
    DbMaskSet(p->lockMask, i);
  }
}

#if !defined(SQLITE_OMIT_SHARED_CACHE) && SQLITE_THREADSAFE>0
/*
** If SQLite is compiled to support shared-cache mode and to be threadsafe,
** this routine obtains the mutex associated with each BtShared structure
** that may be accessed by the VM passed as an argument. In doing so it also
** sets the BtShared.db member of each of the BtShared structures, ensuring
** that the correct busy-handler callback is invoked if required.
**
** If SQLite is not threadsafe but does support shared-cache mode, then
** sqlite3BtreeEnter() is invoked to set the BtShared.db variables
** of all of BtShared structures accessible via the database handle 
** associated with the VM.
**
** If SQLite is not threadsafe and does not support shared-cache mode, this
** function is a no-op.
**
** The p->btreeMask field is a bitmask of all btrees that the prepared 
** statement p will ever use.  Let N be the number of bits in p->btreeMask
** corresponding to btrees that use shared cache.  Then the runtime of
** this routine is N*N.  But as N is rarely more than 1, this should not
** be a problem.
*/
void sqlite3VdbeEnter(Vdbe *p){
  int i;
  sqlite3 *db;
  Db *aDb;
  int nDb;
  if( DbMaskAllZero(p->lockMask) ) return;  /* The common case */
  db = p->db;
  aDb = db->aDb;
  nDb = db->nDb;
  for(i=0; i<nDb; i++){
    if( i!=1 && DbMaskTest(p->lockMask,i) && ALWAYS(aDb[i].pBt!=0) ){
      sqlite3BtreeEnter(aDb[i].pBt);
    }
  }
}
#endif

#if !defined(SQLITE_OMIT_SHARED_CACHE) && SQLITE_THREADSAFE>0
/*
** Unlock all of the btrees previously locked by a call to sqlite3VdbeEnter().
*/
void sqlite3VdbeLeave(Vdbe *p){
  int i;
  sqlite3 *db;
  Db *aDb;
  int nDb;
  if( DbMaskAllZero(p->lockMask) ) return;  /* The common case */
  db = p->db;
  aDb = db->aDb;
  nDb = db->nDb;
  for(i=0; i<nDb; i++){
    if( i!=1 && DbMaskTest(p->lockMask,i) && ALWAYS(aDb[i].pBt!=0) ){
      sqlite3BtreeLeave(aDb[i].pBt);
    }
  }
}
#endif

#if defined(VDBE_PROFILE) || defined(SQLITE_DEBUG)
/*
** Print a single opcode.  This routine is used for debugging only.
*/
void sqlite3VdbePrintOp(FILE *pOut, int pc, Op *pOp){
  char *zP4;
  char zPtr[50];
  char zCom[100];
  static const char *zFormat1 = "%4d %-13s %4d %4d %4d %-13s %.2X %s\n";
  if( pOut==0 ) pOut = stdout;
  zP4 = displayP4(pOp, zPtr, sizeof(zPtr));
#ifdef SQLITE_ENABLE_EXPLAIN_COMMENTS
  displayComment(pOp, zP4, zCom, sizeof(zCom));
#else
  zCom[0] = 0;
#endif
  /* NB:  The sqlite3OpcodeName() function is implemented by code created
  ** by the mkopcodeh.awk and mkopcodec.awk scripts which extract the
  ** information from the vdbe.c source text */
  fprintf(pOut, zFormat1, pc, 
      sqlite3OpcodeName(pOp->opcode), pOp->p1, pOp->p2, pOp->p3, zP4, pOp->p5,
      zCom
  );
  fflush(pOut);
}
#endif

/*
** Release an array of N Mem elements
*/
static void releaseMemArray(Mem *p, int N){
  if( p && N ){
    Mem *pEnd = &p[N];
    sqlite3 *db = p->db;
    u8 malloc_failed = db->mallocFailed;
    if( db->pnBytesFreed ){
      do{
        if( p->szMalloc ) sqlite3DbFree(db, p->zMalloc);
      }while( (++p)<pEnd );
      return;
    }
    do{
      assert( (&p[1])==pEnd || p[0].db==p[1].db );
      assert( sqlite3VdbeCheckMemInvariants(p) );

      /* This block is really an inlined version of sqlite3VdbeMemRelease()
      ** that takes advantage of the fact that the memory cell value is 
      ** being set to NULL after releasing any dynamic resources.
      **
      ** The justification for duplicating code is that according to 
      ** callgrind, this causes a certain test case to hit the CPU 4.7 
      ** percent less (x86 linux, gcc version 4.1.2, -O6) than if 
      ** sqlite3MemRelease() were called from here. With -O2, this jumps
      ** to 6.6 percent. The test case is inserting 1000 rows into a table 
      ** with no indexes using a single prepared INSERT statement, bind() 
      ** and reset(). Inserts are grouped into a transaction.
      */
      testcase( p->flags & MEM_Agg );
      testcase( p->flags & MEM_Dyn );
      testcase( p->flags & MEM_Frame );
      testcase( p->flags & MEM_RowSet );
      if( p->flags&(MEM_Agg|MEM_Dyn|MEM_Frame|MEM_RowSet) ){
        sqlite3VdbeMemRelease(p);
      }else if( p->szMalloc ){
        sqlite3DbFree(db, p->zMalloc);
        p->szMalloc = 0;
      }

      p->flags = MEM_Undefined;
    }while( (++p)<pEnd );
    db->mallocFailed = malloc_failed;
  }
}

/*
** Delete a VdbeFrame object and its contents. VdbeFrame objects are
** allocated by the OP_Program opcode in sqlite3VdbeExec().
*/
void sqlite3VdbeFrameDelete(VdbeFrame *p){
  int i;
  Mem *aMem = VdbeFrameMem(p);
  VdbeCursor **apCsr = (VdbeCursor **)&aMem[p->nChildMem];
  for(i=0; i<p->nChildCsr; i++){
    sqlite3VdbeFreeCursor(p->v, apCsr[i]);
  }
  releaseMemArray(aMem, p->nChildMem);
  sqlite3DbFree(p->v->db, p);
}

#ifndef SQLITE_OMIT_EXPLAIN
/*
** Give a listing of the program in the virtual machine.
**
** The interface is the same as sqlite3VdbeExec().  But instead of
** running the code, it invokes the callback once for each instruction.
** This feature is used to implement "EXPLAIN".
**
** When p->explain==1, each instruction is listed.  When
** p->explain==2, only OP_Explain instructions are listed and these
** are shown in a different format.  p->explain==2 is used to implement
** EXPLAIN QUERY PLAN.
**
** When p->explain==1, first the main program is listed, then each of
** the trigger subprograms are listed one by one.
*/
int sqlite3VdbeList(
  Vdbe *p                   /* The VDBE */
){
  int nRow;                            /* Stop when row count reaches this */
  int nSub = 0;                        /* Number of sub-vdbes seen so far */
  SubProgram **apSub = 0;              /* Array of sub-vdbes */
  Mem *pSub = 0;                       /* Memory cell hold array of subprogs */
  sqlite3 *db = p->db;                 /* The database connection */
  int i;                               /* Loop counter */
  int rc = SQLITE_OK;                  /* Return code */
  Mem *pMem = &p->aMem[1];             /* First Mem of result set */

  assert( p->explain );
  assert( p->magic==VDBE_MAGIC_RUN );
  assert( p->rc==SQLITE_OK || p->rc==SQLITE_BUSY || p->rc==SQLITE_NOMEM );

  /* Even though this opcode does not use dynamic strings for
  ** the result, result columns may become dynamic if the user calls
  ** sqlite3_column_text16(), causing a translation to UTF-16 encoding.
  */
  releaseMemArray(pMem, 8);
  p->pResultSet = 0;

  if( p->rc==SQLITE_NOMEM ){
    /* This happens if a malloc() inside a call to sqlite3_column_text() or
    ** sqlite3_column_text16() failed.  */
    db->mallocFailed = 1;
    return SQLITE_ERROR;
  }

  /* When the number of output rows reaches nRow, that means the
  ** listing has finished and sqlite3_step() should return SQLITE_DONE.
  ** nRow is the sum of the number of rows in the main program, plus
  ** the sum of the number of rows in all trigger subprograms encountered
  ** so far.  The nRow value will increase as new trigger subprograms are
  ** encountered, but p->pc will eventually catch up to nRow.
  */
  nRow = p->nOp;
  if( p->explain==1 ){
    /* The first 8 memory cells are used for the result set.  So we will
    ** commandeer the 9th cell to use as storage for an array of pointers
    ** to trigger subprograms.  The VDBE is guaranteed to have at least 9
    ** cells.  */
    assert( p->nMem>9 );
    pSub = &p->aMem[9];
    if( pSub->flags&MEM_Blob ){
      /* On the first call to sqlite3_step(), pSub will hold a NULL.  It is
      ** initialized to a BLOB by the P4_SUBPROGRAM processing logic below */
      nSub = pSub->n/sizeof(Vdbe*);
      apSub = (SubProgram **)pSub->z;
    }
    for(i=0; i<nSub; i++){
      nRow += apSub[i]->nOp;
    }
  }

  do{
    i = p->pc++;
  }while( i<nRow && p->explain==2 && p->aOp[i].opcode!=OP_Explain );
  if( i>=nRow ){
    p->rc = SQLITE_OK;
    rc = SQLITE_DONE;
  }else if( db->u1.isInterrupted ){
    p->rc = SQLITE_INTERRUPT;
    rc = SQLITE_ERROR;
    sqlite3SetString(&p->zErrMsg, db, "%s", sqlite3ErrStr(p->rc));
  }else{
    char *zP4;
    Op *pOp;
    if( i<p->nOp ){
      /* The output line number is small enough that we are still in the
      ** main program. */
      pOp = &p->aOp[i];
    }else{
      /* We are currently listing subprograms.  Figure out which one and
      ** pick up the appropriate opcode. */
      int j;
      i -= p->nOp;
      for(j=0; i>=apSub[j]->nOp; j++){
        i -= apSub[j]->nOp;
      }
      pOp = &apSub[j]->aOp[i];
    }
    if( p->explain==1 ){
      pMem->flags = MEM_Int;
      pMem->u.i = i;                                /* Program counter */
      pMem++;
  
      pMem->flags = MEM_Static|MEM_Str|MEM_Term;
      pMem->z = (char*)sqlite3OpcodeName(pOp->opcode); /* Opcode */
      assert( pMem->z!=0 );
      pMem->n = sqlite3Strlen30(pMem->z);
      pMem->enc = SQLITE_UTF8;
      pMem++;

      /* When an OP_Program opcode is encounter (the only opcode that has
      ** a P4_SUBPROGRAM argument), expand the size of the array of subprograms
      ** kept in p->aMem[9].z to hold the new program - assuming this subprogram
      ** has not already been seen.
      */
      if( pOp->p4type==P4_SUBPROGRAM ){
        int nByte = (nSub+1)*sizeof(SubProgram*);
        int j;
        for(j=0; j<nSub; j++){
          if( apSub[j]==pOp->p4.pProgram ) break;
        }
        if( j==nSub && SQLITE_OK==sqlite3VdbeMemGrow(pSub, nByte, nSub!=0) ){
          apSub = (SubProgram **)pSub->z;
          apSub[nSub++] = pOp->p4.pProgram;
          pSub->flags |= MEM_Blob;
          pSub->n = nSub*sizeof(SubProgram*);
        }
      }
    }

    pMem->flags = MEM_Int;
    pMem->u.i = pOp->p1;                          /* P1 */
    pMem++;

    pMem->flags = MEM_Int;
    pMem->u.i = pOp->p2;                          /* P2 */
    pMem++;

    pMem->flags = MEM_Int;
    pMem->u.i = pOp->p3;                          /* P3 */
    pMem++;

    if( sqlite3VdbeMemClearAndResize(pMem, 32) ){ /* P4 */
      assert( p->db->mallocFailed );
      return SQLITE_ERROR;
    }
    pMem->flags = MEM_Str|MEM_Term;
    zP4 = displayP4(pOp, pMem->z, 32);
    if( zP4!=pMem->z ){
      sqlite3VdbeMemSetStr(pMem, zP4, -1, SQLITE_UTF8, 0);
    }else{
      assert( pMem->z!=0 );
      pMem->n = sqlite3Strlen30(pMem->z);
      pMem->enc = SQLITE_UTF8;
    }
    pMem++;

    if( p->explain==1 ){
      if( sqlite3VdbeMemClearAndResize(pMem, 4) ){
        assert( p->db->mallocFailed );
        return SQLITE_ERROR;
      }
      pMem->flags = MEM_Str|MEM_Term;
      pMem->n = 2;
      sqlite3_snprintf(3, pMem->z, "%.2x", pOp->p5);   /* P5 */
      pMem->enc = SQLITE_UTF8;
      pMem++;
  
#ifdef SQLITE_ENABLE_EXPLAIN_COMMENTS
      if( sqlite3VdbeMemClearAndResize(pMem, 500) ){
        assert( p->db->mallocFailed );
        return SQLITE_ERROR;
      }
      pMem->flags = MEM_Str|MEM_Term;
      pMem->n = displayComment(pOp, zP4, pMem->z, 500);
      pMem->enc = SQLITE_UTF8;
#else
      pMem->flags = MEM_Null;                       /* Comment */
#endif
    }

    p->nResColumn = 8 - 4*(p->explain-1);
    p->pResultSet = &p->aMem[1];
    p->rc = SQLITE_OK;
    rc = SQLITE_ROW;
  }
  return rc;
}
#endif /* SQLITE_OMIT_EXPLAIN */

#ifdef SQLITE_DEBUG
/*
** Print the SQL that was used to generate a VDBE program.
*/
void sqlite3VdbePrintSql(Vdbe *p){
  const char *z = 0;
  if( p->zSql ){
    z = p->zSql;
  }else if( p->nOp>=1 ){
    const VdbeOp *pOp = &p->aOp[0];
    if( pOp->opcode==OP_Init && pOp->p4.z!=0 ){
      z = pOp->p4.z;
      while( sqlite3Isspace(*z) ) z++;
    }
  }
  if( z ) printf("SQL: [%s]\n", z);
}
#endif

#if !defined(SQLITE_OMIT_TRACE) && defined(SQLITE_ENABLE_IOTRACE)
/*
** Print an IOTRACE message showing SQL content.
*/
void sqlite3VdbeIOTraceSql(Vdbe *p){
  int nOp = p->nOp;
  VdbeOp *pOp;
  if( sqlite3IoTrace==0 ) return;
  if( nOp<1 ) return;
  pOp = &p->aOp[0];
  if( pOp->opcode==OP_Init && pOp->p4.z!=0 ){
    int i, j;
    char z[1000];
    sqlite3_snprintf(sizeof(z), z, "%s", pOp->p4.z);
    for(i=0; sqlite3Isspace(z[i]); i++){}
    for(j=0; z[i]; i++){
      if( sqlite3Isspace(z[i]) ){
        if( z[i-1]!=' ' ){
          z[j++] = ' ';
        }
      }else{
        z[j++] = z[i];
      }
    }
    z[j] = 0;
    sqlite3IoTrace("SQL %s\n", z);
  }
}
#endif /* !SQLITE_OMIT_TRACE && SQLITE_ENABLE_IOTRACE */

/*
** Allocate space from a fixed size buffer and return a pointer to
** that space.  If insufficient space is available, return NULL.
**
** The pBuf parameter is the initial value of a pointer which will
** receive the new memory.  pBuf is normally NULL.  If pBuf is not
** NULL, it means that memory space has already been allocated and that
** this routine should not allocate any new memory.  When pBuf is not
** NULL simply return pBuf.  Only allocate new memory space when pBuf
** is NULL.
**
** nByte is the number of bytes of space needed.
**
** *ppFrom points to available space and pEnd points to the end of the
** available space.  When space is allocated, *ppFrom is advanced past
** the end of the allocated space.
**
** *pnByte is a counter of the number of bytes of space that have failed
** to allocate.  If there is insufficient space in *ppFrom to satisfy the
** request, then increment *pnByte by the amount of the request.
*/
static void *allocSpace(
  void *pBuf,          /* Where return pointer will be stored */
  int nByte,           /* Number of bytes to allocate */
  u8 **ppFrom,         /* IN/OUT: Allocate from *ppFrom */
  u8 *pEnd,            /* Pointer to 1 byte past the end of *ppFrom buffer */
  int *pnByte          /* If allocation cannot be made, increment *pnByte */
){
  assert( EIGHT_BYTE_ALIGNMENT(*ppFrom) );
  if( pBuf ) return pBuf;
  nByte = ROUND8(nByte);
  if( &(*ppFrom)[nByte] <= pEnd ){
    pBuf = (void*)*ppFrom;
    *ppFrom += nByte;
  }else{
    *pnByte += nByte;
  }
  return pBuf;
}

/*
** Rewind the VDBE back to the beginning in preparation for
** running it.
*/
void sqlite3VdbeRewind(Vdbe *p){
#if defined(SQLITE_DEBUG) || defined(VDBE_PROFILE)
  int i;
#endif
  assert( p!=0 );
  assert( p->magic==VDBE_MAGIC_INIT );

  /* There should be at least one opcode.
  */
  assert( p->nOp>0 );

  /* Set the magic to VDBE_MAGIC_RUN sooner rather than later. */
  p->magic = VDBE_MAGIC_RUN;

#ifdef SQLITE_DEBUG
  for(i=1; i<p->nMem; i++){
    assert( p->aMem[i].db==p->db );
  }
#endif
  p->pc = -1;
  p->rc = SQLITE_OK;
  p->errorAction = OE_Abort;
  p->magic = VDBE_MAGIC_RUN;
  p->nChange = 0;
  p->cacheCtr = 1;
  p->minWriteFileFormat = 255;
  p->iStatement = 0;
  p->nFkConstraint = 0;
#ifdef VDBE_PROFILE
  for(i=0; i<p->nOp; i++){
    p->aOp[i].cnt = 0;
    p->aOp[i].cycles = 0;
  }
#endif
}

/*
** Prepare a virtual machine for execution for the first time after
** creating the virtual machine.  This involves things such
** as allocating registers and initializing the program counter.
** After the VDBE has be prepped, it can be executed by one or more
** calls to sqlite3VdbeExec().  
**
** This function may be called exactly once on each virtual machine.
** After this routine is called the VM has been "packaged" and is ready
** to run.  After this routine is called, further calls to 
** sqlite3VdbeAddOp() functions are prohibited.  This routine disconnects
** the Vdbe from the Parse object that helped generate it so that the
** the Vdbe becomes an independent entity and the Parse object can be
** destroyed.
**
** Use the sqlite3VdbeRewind() procedure to restore a virtual machine back
** to its initial state after it has been run.
*/
void sqlite3VdbeMakeReady(
  Vdbe *p,                       /* The VDBE */
  Parse *pParse                  /* Parsing context */
){
  sqlite3 *db;                   /* The database connection */
  int nVar;                      /* Number of parameters */
  int nMem;                      /* Number of VM memory registers */
  int nCursor;                   /* Number of cursors required */
  int nArg;                      /* Number of arguments in subprograms */
  int nOnce;                     /* Number of OP_Once instructions */
  int n;                         /* Loop counter */
  u8 *zCsr;                      /* Memory available for allocation */
  u8 *zEnd;                      /* First byte past allocated memory */
  int nByte;                     /* How much extra memory is needed */

  assert( p!=0 );
  assert( p->nOp>0 );
  assert( pParse!=0 );
  assert( p->magic==VDBE_MAGIC_INIT );
  assert( pParse==p->pParse );
  db = p->db;
  assert( db->mallocFailed==0 );
  nVar = pParse->nVar;
  nMem = pParse->nMem;
  nCursor = pParse->nTab;
  nArg = pParse->nMaxArg;
  nOnce = pParse->nOnce;
  if( nOnce==0 ) nOnce = 1; /* Ensure at least one byte in p->aOnceFlag[] */
  
  /* For each cursor required, also allocate a memory cell. Memory
  ** cells (nMem+1-nCursor)..nMem, inclusive, will never be used by
  ** the vdbe program. Instead they are used to allocate space for
  ** VdbeCursor/BtCursor structures. The blob of memory associated with 
  ** cursor 0 is stored in memory cell nMem. Memory cell (nMem-1)
  ** stores the blob of memory associated with cursor 1, etc.
  **
  ** See also: allocateCursor().
  */
  nMem += nCursor;

  /* Allocate space for memory registers, SQL variables, VDBE cursors and 
  ** an array to marshal SQL function arguments in.
  */
  zCsr = (u8*)&p->aOp[p->nOp];            /* Memory avaliable for allocation */
  zEnd = (u8*)&p->aOp[pParse->nOpAlloc];  /* First byte past end of zCsr[] */

  resolveP2Values(p, &nArg);
  p->usesStmtJournal = (u8)(pParse->isMultiWrite && pParse->mayAbort);
  if( pParse->explain && nMem<10 ){
    nMem = 10;
  }
  memset(zCsr, 0, zEnd-zCsr);
  zCsr += (zCsr - (u8*)0)&7;
  assert( EIGHT_BYTE_ALIGNMENT(zCsr) );
  p->expired = 0;

  /* Memory for registers, parameters, cursor, etc, is allocated in two
  ** passes.  On the first pass, we try to reuse unused space at the 
  ** end of the opcode array.  If we are unable to satisfy all memory
  ** requirements by reusing the opcode array tail, then the second
  ** pass will fill in the rest using a fresh allocation.  
  **
  ** This two-pass approach that reuses as much memory as possible from
  ** the leftover space at the end of the opcode array can significantly
  ** reduce the amount of memory held by a prepared statement.
  */
  do {
    nByte = 0;
    p->aMem = allocSpace(p->aMem, nMem*sizeof(Mem), &zCsr, zEnd, &nByte);
    p->aVar = allocSpace(p->aVar, nVar*sizeof(Mem), &zCsr, zEnd, &nByte);
    p->apArg = allocSpace(p->apArg, nArg*sizeof(Mem*), &zCsr, zEnd, &nByte);
    p->azVar = allocSpace(p->azVar, nVar*sizeof(char*), &zCsr, zEnd, &nByte);
    p->apCsr = allocSpace(p->apCsr, nCursor*sizeof(VdbeCursor*),
                          &zCsr, zEnd, &nByte);
    p->aOnceFlag = allocSpace(p->aOnceFlag, nOnce, &zCsr, zEnd, &nByte);
    if( nByte ){
      p->pFree = sqlite3DbMallocZero(db, nByte);
    }
    zCsr = p->pFree;
    zEnd = &zCsr[nByte];
  }while( nByte && !db->mallocFailed );

  p->nCursor = nCursor;
  p->nOnceFlag = nOnce;
  if( p->aVar ){
    p->nVar = (ynVar)nVar;
    for(n=0; n<nVar; n++){
      p->aVar[n].flags = MEM_Null;
      p->aVar[n].db = db;
    }
  }
  if( p->azVar ){
    p->nzVar = pParse->nzVar;
    memcpy(p->azVar, pParse->azVar, p->nzVar*sizeof(p->azVar[0]));
    memset(pParse->azVar, 0, pParse->nzVar*sizeof(pParse->azVar[0]));
  }
  if( p->aMem ){
    p->aMem--;                      /* aMem[] goes from 1..nMem */
    p->nMem = nMem;                 /*       not from 0..nMem-1 */
    for(n=1; n<=nMem; n++){
      p->aMem[n].flags = MEM_Undefined;
      p->aMem[n].db = db;
    }
  }
  p->explain = pParse->explain;
  sqlite3VdbeRewind(p);
}

/*
** Close a VDBE cursor and release all the resources that cursor 
** happens to hold.
*/
void sqlite3VdbeFreeCursor(Vdbe *p, VdbeCursor *pCx){
  if( pCx==0 ){
    return;
  }
  sqlite3VdbeSorterClose(p->db, pCx);
  if( pCx->pBt ){
    sqlite3BtreeClose(pCx->pBt);
    /* The pCx->pCursor will be close automatically, if it exists, by
    ** the call above. */
  }else if( pCx->pCursor ){
    sqlite3BtreeCloseCursor(pCx->pCursor);
  }
#ifndef SQLITE_OMIT_VIRTUALTABLE
  if( pCx->pVtabCursor ){
    sqlite3_vtab_cursor *pVtabCursor = pCx->pVtabCursor;
    const sqlite3_module *pModule = pVtabCursor->pVtab->pModule;
    p->inVtabMethod = 1;
    pModule->xClose(pVtabCursor);
    p->inVtabMethod = 0;
  }
#endif
}

/*
** Copy the values stored in the VdbeFrame structure to its Vdbe. This
** is used, for example, when a trigger sub-program is halted to restore
** control to the main program.
*/
int sqlite3VdbeFrameRestore(VdbeFrame *pFrame){
  Vdbe *v = pFrame->v;
  v->aOnceFlag = pFrame->aOnceFlag;
  v->nOnceFlag = pFrame->nOnceFlag;
  v->aOp = pFrame->aOp;
  v->nOp = pFrame->nOp;
  v->aMem = pFrame->aMem;
  v->nMem = pFrame->nMem;
  v->apCsr = pFrame->apCsr;
  v->nCursor = pFrame->nCursor;
  v->db->lastRowid = pFrame->lastRowid;
  v->nChange = pFrame->nChange;
  return pFrame->pc;
}

/*
** Close all cursors.
**
** Also release any dynamic memory held by the VM in the Vdbe.aMem memory 
** cell array. This is necessary as the memory cell array may contain
** pointers to VdbeFrame objects, which may in turn contain pointers to
** open cursors.
*/
static void closeAllCursors(Vdbe *p){
  if( p->pFrame ){
    VdbeFrame *pFrame;
    for(pFrame=p->pFrame; pFrame->pParent; pFrame=pFrame->pParent);
    sqlite3VdbeFrameRestore(pFrame);
  }
  p->pFrame = 0;
  p->nFrame = 0;

  if( p->apCsr ){
    int i;
    for(i=0; i<p->nCursor; i++){
      VdbeCursor *pC = p->apCsr[i];
      if( pC ){
        sqlite3VdbeFreeCursor(p, pC);
        p->apCsr[i] = 0;
      }
    }
  }
  if( p->aMem ){
    releaseMemArray(&p->aMem[1], p->nMem);
  }
  while( p->pDelFrame ){
    VdbeFrame *pDel = p->pDelFrame;
    p->pDelFrame = pDel->pParent;
    sqlite3VdbeFrameDelete(pDel);
  }

  /* Delete any auxdata allocations made by the VM */
  sqlite3VdbeDeleteAuxData(p, -1, 0);
  assert( p->pAuxData==0 );
}

/*
** Clean up the VM after a single run.
*/
static void Cleanup(Vdbe *p){
  sqlite3 *db = p->db;

#ifdef SQLITE_DEBUG
  /* Execute assert() statements to ensure that the Vdbe.apCsr[] and 
  ** Vdbe.aMem[] arrays have already been cleaned up.  */
  int i;
  if( p->apCsr ) for(i=0; i<p->nCursor; i++) assert( p->apCsr[i]==0 );
  if( p->aMem ){
    for(i=1; i<=p->nMem; i++) assert( p->aMem[i].flags==MEM_Undefined );
  }
#endif

  sqlite3DbFree(db, p->zErrMsg);
  p->zErrMsg = 0;
  p->pResultSet = 0;
}

/*
** Set the number of result columns that will be returned by this SQL
** statement. This is now set at compile time, rather than during
** execution of the vdbe program so that sqlite3_column_count() can
** be called on an SQL statement before sqlite3_step().
*/
void sqlite3VdbeSetNumCols(Vdbe *p, int nResColumn){
  Mem *pColName;
  int n;
  sqlite3 *db = p->db;

  releaseMemArray(p->aColName, p->nResColumn*COLNAME_N);
  sqlite3DbFree(db, p->aColName);
  n = nResColumn*COLNAME_N;
  p->nResColumn = (u16)nResColumn;
  p->aColName = pColName = (Mem*)sqlite3DbMallocZero(db, sizeof(Mem)*n );
  if( p->aColName==0 ) return;
  while( n-- > 0 ){
    pColName->flags = MEM_Null;
    pColName->db = p->db;
    pColName++;
  }
}

/*
** Set the name of the idx'th column to be returned by the SQL statement.
** zName must be a pointer to a nul terminated string.
**
** This call must be made after a call to sqlite3VdbeSetNumCols().
**
** The final parameter, xDel, must be one of SQLITE_DYNAMIC, SQLITE_STATIC
** or SQLITE_TRANSIENT. If it is SQLITE_DYNAMIC, then the buffer pointed
** to by zName will be freed by sqlite3DbFree() when the vdbe is destroyed.
*/
int sqlite3VdbeSetColName(
  Vdbe *p,                         /* Vdbe being configured */
  int idx,                         /* Index of column zName applies to */
  int var,                         /* One of the COLNAME_* constants */
  const char *zName,               /* Pointer to buffer containing name */
  void (*xDel)(void*)              /* Memory management strategy for zName */
){
  int rc;
  Mem *pColName;
  assert( idx<p->nResColumn );
  assert( var<COLNAME_N );
  if( p->db->mallocFailed ){
    assert( !zName || xDel!=SQLITE_DYNAMIC );
    return SQLITE_NOMEM;
  }
  assert( p->aColName!=0 );
  pColName = &(p->aColName[idx+var*p->nResColumn]);
  rc = sqlite3VdbeMemSetStr(pColName, zName, -1, SQLITE_UTF8, xDel);
  assert( rc!=0 || !zName || (pColName->flags&MEM_Term)!=0 );
  return rc;
}

/*
** A read or write transaction may or may not be active on database handle
** db. If a transaction is active, commit it. If there is a
** write-transaction spanning more than one database file, this routine
** takes care of the master journal trickery.
*/
static int vdbeCommit(sqlite3 *db, Vdbe *p){
  int i;
  int nTrans = 0;  /* Number of databases with an active write-transaction */
  int rc = SQLITE_OK;
  int needXcommit = 0;

#ifdef SQLITE_OMIT_VIRTUALTABLE
  /* With this option, sqlite3VtabSync() is defined to be simply 
  ** SQLITE_OK so p is not used. 
  */
  UNUSED_PARAMETER(p);
#endif

  /* Before doing anything else, call the xSync() callback for any
  ** virtual module tables written in this transaction. This has to
  ** be done before determining whether a master journal file is 
  ** required, as an xSync() callback may add an attached database
  ** to the transaction.
  */
  rc = sqlite3VtabSync(db, p);

  /* This loop determines (a) if the commit hook should be invoked and
  ** (b) how many database files have open write transactions, not 
  ** including the temp database. (b) is important because if more than 
  ** one database file has an open write transaction, a master journal
  ** file is required for an atomic commit.
  */ 
  for(i=0; rc==SQLITE_OK && i<db->nDb; i++){ 
    Btree *pBt = db->aDb[i].pBt;
    if( sqlite3BtreeIsInTrans(pBt) ){
      needXcommit = 1;
      if( i!=1 ) nTrans++;
      sqlite3BtreeEnter(pBt);
      rc = sqlite3PagerExclusiveLock(sqlite3BtreePager(pBt));
      sqlite3BtreeLeave(pBt);
    }
  }
  if( rc!=SQLITE_OK ){
    return rc;
  }

  /* If there are any write-transactions at all, invoke the commit hook */
  if( needXcommit && db->xCommitCallback ){
    rc = db->xCommitCallback(db->pCommitArg);
    if( rc ){
      return SQLITE_CONSTRAINT_COMMITHOOK;
    }
  }

  /* The simple case - no more than one database file (not counting the
  ** TEMP database) has a transaction active.   There is no need for the
  ** master-journal.
  **
  ** If the return value of sqlite3BtreeGetFilename() is a zero length
  ** string, it means the main database is :memory: or a temp file.  In 
  ** that case we do not support atomic multi-file commits, so use the 
  ** simple case then too.
  */
  if( 0==sqlite3Strlen30(sqlite3BtreeGetFilename(db->aDb[0].pBt))
   || nTrans<=1
  ){
    for(i=0; rc==SQLITE_OK && i<db->nDb; i++){
      Btree *pBt = db->aDb[i].pBt;
      if( pBt ){
        rc = sqlite3BtreeCommitPhaseOne(pBt, 0);
      }
    }

    /* Do the commit only if all databases successfully complete phase 1. 
    ** If one of the BtreeCommitPhaseOne() calls fails, this indicates an
    ** IO error while deleting or truncating a journal file. It is unlikely,
    ** but could happen. In this case abandon processing and return the error.
    */
    for(i=0; rc==SQLITE_OK && i<db->nDb; i++){
      Btree *pBt = db->aDb[i].pBt;
      if( pBt ){
        rc = sqlite3BtreeCommitPhaseTwo(pBt, 0);
      }
    }
    if( rc==SQLITE_OK ){
      sqlite3VtabCommit(db);
    }
  }

  /* The complex case - There is a multi-file write-transaction active.
  ** This requires a master journal file to ensure the transaction is
  ** committed atomically.
  */
#ifndef SQLITE_OMIT_DISKIO
  else{
    sqlite3_vfs *pVfs = db->pVfs;
    int needSync = 0;
    char *zMaster = 0;   /* File-name for the master journal */
    char const *zMainFile = sqlite3BtreeGetFilename(db->aDb[0].pBt);
    sqlite3_file *pMaster = 0;
    i64 offset = 0;
    int res;
    int retryCount = 0;
    int nMainFile;

    /* Select a master journal file name */
    nMainFile = sqlite3Strlen30(zMainFile);
    zMaster = sqlite3MPrintf(db, "%s-mjXXXXXX9XXz", zMainFile);
    if( zMaster==0 ) return SQLITE_NOMEM;
    do {
      u32 iRandom;
      if( retryCount ){
        if( retryCount>100 ){
          sqlite3_log(SQLITE_FULL, "MJ delete: %s", zMaster);
          sqlite3OsDelete(pVfs, zMaster, 0);
          break;
        }else if( retryCount==1 ){
          sqlite3_log(SQLITE_FULL, "MJ collide: %s", zMaster);
        }
      }
      retryCount++;
      sqlite3_randomness(sizeof(iRandom), &iRandom);
      sqlite3_snprintf(13, &zMaster[nMainFile], "-mj%06X9%02X",
                               (iRandom>>8)&0xffffff, iRandom&0xff);
      /* The antipenultimate character of the master journal name must
      ** be "9" to avoid name collisions when using 8+3 filenames. */
      assert( zMaster[sqlite3Strlen30(zMaster)-3]=='9' );
      sqlite3FileSuffix3(zMainFile, zMaster);
      rc = sqlite3OsAccess(pVfs, zMaster, SQLITE_ACCESS_EXISTS, &res);
    }while( rc==SQLITE_OK && res );
    if( rc==SQLITE_OK ){
      /* Open the master journal. */
      rc = sqlite3OsOpenMalloc(pVfs, zMaster, &pMaster, 
          SQLITE_OPEN_READWRITE|SQLITE_OPEN_CREATE|
          SQLITE_OPEN_EXCLUSIVE|SQLITE_OPEN_MASTER_JOURNAL, 0
      );
    }
    if( rc!=SQLITE_OK ){
      sqlite3DbFree(db, zMaster);
      return rc;
    }
 
    /* Write the name of each database file in the transaction into the new
    ** master journal file. If an error occurs at this point close
    ** and delete the master journal file. All the individual journal files
    ** still have 'null' as the master journal pointer, so they will roll
    ** back independently if a failure occurs.
    */
    for(i=0; i<db->nDb; i++){
      Btree *pBt = db->aDb[i].pBt;
      if( sqlite3BtreeIsInTrans(pBt) ){
        char const *zFile = sqlite3BtreeGetJournalname(pBt);
        if( zFile==0 ){
          continue;  /* Ignore TEMP and :memory: databases */
        }
        assert( zFile[0]!=0 );
        if( !needSync && !sqlite3BtreeSyncDisabled(pBt) ){
          needSync = 1;
        }
        rc = sqlite3OsWrite(pMaster, zFile, sqlite3Strlen30(zFile)+1, offset);
        offset += sqlite3Strlen30(zFile)+1;
        if( rc!=SQLITE_OK ){
          sqlite3OsCloseFree(pMaster);
          sqlite3OsDelete(pVfs, zMaster, 0);
          sqlite3DbFree(db, zMaster);
          return rc;
        }
      }
    }

    /* Sync the master journal file. If the IOCAP_SEQUENTIAL device
    ** flag is set this is not required.
    */
    if( needSync 
     && 0==(sqlite3OsDeviceCharacteristics(pMaster)&SQLITE_IOCAP_SEQUENTIAL)
     && SQLITE_OK!=(rc = sqlite3OsSync(pMaster, SQLITE_SYNC_NORMAL))
    ){
      sqlite3OsCloseFree(pMaster);
      sqlite3OsDelete(pVfs, zMaster, 0);
      sqlite3DbFree(db, zMaster);
      return rc;
    }

    /* Sync all the db files involved in the transaction. The same call
    ** sets the master journal pointer in each individual journal. If
    ** an error occurs here, do not delete the master journal file.
    **
    ** If the error occurs during the first call to
    ** sqlite3BtreeCommitPhaseOne(), then there is a chance that the
    ** master journal file will be orphaned. But we cannot delete it,
    ** in case the master journal file name was written into the journal
    ** file before the failure occurred.
    */
    for(i=0; rc==SQLITE_OK && i<db->nDb; i++){ 
      Btree *pBt = db->aDb[i].pBt;
      if( pBt ){
        rc = sqlite3BtreeCommitPhaseOne(pBt, zMaster);
      }
    }
    sqlite3OsCloseFree(pMaster);
    assert( rc!=SQLITE_BUSY );
    if( rc!=SQLITE_OK ){
      sqlite3DbFree(db, zMaster);
      return rc;
    }

    /* Delete the master journal file. This commits the transaction. After
    ** doing this the directory is synced again before any individual
    ** transaction files are deleted.
    */
    rc = sqlite3OsDelete(pVfs, zMaster, 1);
    sqlite3DbFree(db, zMaster);
    zMaster = 0;
    if( rc ){
      return rc;
    }

    /* All files and directories have already been synced, so the following
    ** calls to sqlite3BtreeCommitPhaseTwo() are only closing files and
    ** deleting or truncating journals. If something goes wrong while
    ** this is happening we don't really care. The integrity of the
    ** transaction is already guaranteed, but some stray 'cold' journals
    ** may be lying around. Returning an error code won't help matters.
    */
    disable_simulated_io_errors();
    sqlite3BeginBenignMalloc();
    for(i=0; i<db->nDb; i++){ 
      Btree *pBt = db->aDb[i].pBt;
      if( pBt ){
        sqlite3BtreeCommitPhaseTwo(pBt, 1);
      }
    }
    sqlite3EndBenignMalloc();
    enable_simulated_io_errors();

    sqlite3VtabCommit(db);
  }
#endif

  return rc;
}

/* 
** This routine checks that the sqlite3.nVdbeActive count variable
** matches the number of vdbe's in the list sqlite3.pVdbe that are
** currently active. An assertion fails if the two counts do not match.
** This is an internal self-check only - it is not an essential processing
** step.
**
** This is a no-op if NDEBUG is defined.
*/
#ifndef NDEBUG
static void checkActiveVdbeCnt(sqlite3 *db){
  Vdbe *p;
  int cnt = 0;
  int nWrite = 0;
  int nRead = 0;
  p = db->pVdbe;
  while( p ){
    if( sqlite3_stmt_busy((sqlite3_stmt*)p) ){
      cnt++;
      if( p->readOnly==0 ) nWrite++;
      if( p->bIsReader ) nRead++;
    }
    p = p->pNext;
  }
  assert( cnt==db->nVdbeActive );
  assert( nWrite==db->nVdbeWrite );
  assert( nRead==db->nVdbeRead );
}
#else
#define checkActiveVdbeCnt(x)
#endif

/*
** If the Vdbe passed as the first argument opened a statement-transaction,
** close it now. Argument eOp must be either SAVEPOINT_ROLLBACK or
** SAVEPOINT_RELEASE. If it is SAVEPOINT_ROLLBACK, then the statement
** transaction is rolled back. If eOp is SAVEPOINT_RELEASE, then the 
** statement transaction is committed.
**
** If an IO error occurs, an SQLITE_IOERR_XXX error code is returned. 
** Otherwise SQLITE_OK.
*/
int sqlite3VdbeCloseStatement(Vdbe *p, int eOp){
  sqlite3 *const db = p->db;
  int rc = SQLITE_OK;

  /* If p->iStatement is greater than zero, then this Vdbe opened a 
  ** statement transaction that should be closed here. The only exception
  ** is that an IO error may have occurred, causing an emergency rollback.
  ** In this case (db->nStatement==0), and there is nothing to do.
  */
  if( db->nStatement && p->iStatement ){
    int i;
    const int iSavepoint = p->iStatement-1;

    assert( eOp==SAVEPOINT_ROLLBACK || eOp==SAVEPOINT_RELEASE);
    assert( db->nStatement>0 );
    assert( p->iStatement==(db->nStatement+db->nSavepoint) );

    for(i=0; i<db->nDb; i++){ 
      int rc2 = SQLITE_OK;
      Btree *pBt = db->aDb[i].pBt;
      if( pBt ){
        if( eOp==SAVEPOINT_ROLLBACK ){
          rc2 = sqlite3BtreeSavepoint(pBt, SAVEPOINT_ROLLBACK, iSavepoint);
        }
        if( rc2==SQLITE_OK ){
          rc2 = sqlite3BtreeSavepoint(pBt, SAVEPOINT_RELEASE, iSavepoint);
        }
        if( rc==SQLITE_OK ){
          rc = rc2;
        }
      }
    }
    db->nStatement--;
    p->iStatement = 0;

    if( rc==SQLITE_OK ){
      if( eOp==SAVEPOINT_ROLLBACK ){
        rc = sqlite3VtabSavepoint(db, SAVEPOINT_ROLLBACK, iSavepoint);
      }
      if( rc==SQLITE_OK ){
        rc = sqlite3VtabSavepoint(db, SAVEPOINT_RELEASE, iSavepoint);
      }
    }

    /* If the statement transaction is being rolled back, also restore the 
    ** database handles deferred constraint counter to the value it had when 
    ** the statement transaction was opened.  */
    if( eOp==SAVEPOINT_ROLLBACK ){
      db->nDeferredCons = p->nStmtDefCons;
      db->nDeferredImmCons = p->nStmtDefImmCons;
    }
  }
  return rc;
}

/*
** This function is called when a transaction opened by the database 
** handle associated with the VM passed as an argument is about to be 
** committed. If there are outstanding deferred foreign key constraint
** violations, return SQLITE_ERROR. Otherwise, SQLITE_OK.
**
** If there are outstanding FK violations and this function returns 
** SQLITE_ERROR, set the result of the VM to SQLITE_CONSTRAINT_FOREIGNKEY
** and write an error message to it. Then return SQLITE_ERROR.
*/
#ifndef SQLITE_OMIT_FOREIGN_KEY
int sqlite3VdbeCheckFk(Vdbe *p, int deferred){
  sqlite3 *db = p->db;
  if( (deferred && (db->nDeferredCons+db->nDeferredImmCons)>0) 
   || (!deferred && p->nFkConstraint>0) 
  ){
    p->rc = SQLITE_CONSTRAINT_FOREIGNKEY;
    p->errorAction = OE_Abort;
    sqlite3SetString(&p->zErrMsg, db, "FOREIGN KEY constraint failed");
    return SQLITE_ERROR;
  }
  return SQLITE_OK;
}
#endif

/*
** This routine is called the when a VDBE tries to halt.  If the VDBE
** has made changes and is in autocommit mode, then commit those
** changes.  If a rollback is needed, then do the rollback.
**
** This routine is the only way to move the state of a VM from
** SQLITE_MAGIC_RUN to SQLITE_MAGIC_HALT.  It is harmless to
** call this on a VM that is in the SQLITE_MAGIC_HALT state.
**
** Return an error code.  If the commit could not complete because of
** lock contention, return SQLITE_BUSY.  If SQLITE_BUSY is returned, it
** means the close did not happen and needs to be repeated.
*/
int sqlite3VdbeHalt(Vdbe *p){
  int rc;                         /* Used to store transient return codes */
  sqlite3 *db = p->db;

  /* This function contains the logic that determines if a statement or
  ** transaction will be committed or rolled back as a result of the
  ** execution of this virtual machine. 
  **
  ** If any of the following errors occur:
  **
  **     SQLITE_NOMEM
  **     SQLITE_IOERR
  **     SQLITE_FULL
  **     SQLITE_INTERRUPT
  **
  ** Then the internal cache might have been left in an inconsistent
  ** state.  We need to rollback the statement transaction, if there is
  ** one, or the complete transaction if there is no statement transaction.
  */

  if( p->db->mallocFailed ){
    p->rc = SQLITE_NOMEM;
  }
  if( p->aOnceFlag ) memset(p->aOnceFlag, 0, p->nOnceFlag);
  closeAllCursors(p);
  if( p->magic!=VDBE_MAGIC_RUN ){
    return SQLITE_OK;
  }
  checkActiveVdbeCnt(db);

  /* No commit or rollback needed if the program never started or if the
  ** SQL statement does not read or write a database file.  */
  if( p->pc>=0 && p->bIsReader ){
    int mrc;   /* Primary error code from p->rc */
    int eStatementOp = 0;
    int isSpecialError;            /* Set to true if a 'special' error */

    /* Lock all btrees used by the statement */
    sqlite3VdbeEnter(p);

    /* Check for one of the special errors */
    mrc = p->rc & 0xff;
    isSpecialError = mrc==SQLITE_NOMEM || mrc==SQLITE_IOERR
                     || mrc==SQLITE_INTERRUPT || mrc==SQLITE_FULL;
    if( isSpecialError ){
      /* If the query was read-only and the error code is SQLITE_INTERRUPT, 
      ** no rollback is necessary. Otherwise, at least a savepoint 
      ** transaction must be rolled back to restore the database to a 
      ** consistent state.
      **
      ** Even if the statement is read-only, it is important to perform
      ** a statement or transaction rollback operation. If the error 
      ** occurred while writing to the journal, sub-journal or database
      ** file as part of an effort to free up cache space (see function
      ** pagerStress() in pager.c), the rollback is required to restore 
      ** the pager to a consistent state.
      */
      if( !p->readOnly || mrc!=SQLITE_INTERRUPT ){
        if( (mrc==SQLITE_NOMEM || mrc==SQLITE_FULL) && p->usesStmtJournal ){
          eStatementOp = SAVEPOINT_ROLLBACK;
        }else{
          /* We are forced to roll back the active transaction. Before doing
          ** so, abort any other statements this handle currently has active.
          */
          sqlite3RollbackAll(db, SQLITE_ABORT_ROLLBACK);
          sqlite3CloseSavepoints(db);
          db->autoCommit = 1;
        }
      }
    }

    /* Check for immediate foreign key violations. */
    if( p->rc==SQLITE_OK ){
      sqlite3VdbeCheckFk(p, 0);
    }
  
    /* If the auto-commit flag is set and this is the only active writer 
    ** VM, then we do either a commit or rollback of the current transaction. 
    **
    ** Note: This block also runs if one of the special errors handled 
    ** above has occurred. 
    */
    if( !sqlite3VtabInSync(db) 
     && db->autoCommit 
     && db->nVdbeWrite==(p->readOnly==0) 
    ){
      if( p->rc==SQLITE_OK || (p->errorAction==OE_Fail && !isSpecialError) ){
        rc = sqlite3VdbeCheckFk(p, 1);
        if( rc!=SQLITE_OK ){
          if( NEVER(p->readOnly) ){
            sqlite3VdbeLeave(p);
            return SQLITE_ERROR;
          }
          rc = SQLITE_CONSTRAINT_FOREIGNKEY;
        }else{ 
          /* The auto-commit flag is true, the vdbe program was successful 
          ** or hit an 'OR FAIL' constraint and there are no deferred foreign
          ** key constraints to hold up the transaction. This means a commit 
          ** is required. */
          rc = vdbeCommit(db, p);
        }
        if( rc==SQLITE_BUSY && p->readOnly ){
          sqlite3VdbeLeave(p);
          return SQLITE_BUSY;
        }else if( rc!=SQLITE_OK ){
          p->rc = rc;
          sqlite3RollbackAll(db, SQLITE_OK);
        }else{
          db->nDeferredCons = 0;
          db->nDeferredImmCons = 0;
          db->flags &= ~SQLITE_DeferFKs;
          sqlite3CommitInternalChanges(db);
        }
      }else{
        sqlite3RollbackAll(db, SQLITE_OK);
      }
      db->nStatement = 0;
    }else if( eStatementOp==0 ){
      if( p->rc==SQLITE_OK || p->errorAction==OE_Fail ){
        eStatementOp = SAVEPOINT_RELEASE;
      }else if( p->errorAction==OE_Abort ){
        eStatementOp = SAVEPOINT_ROLLBACK;
      }else{
        sqlite3RollbackAll(db, SQLITE_ABORT_ROLLBACK);
        sqlite3CloseSavepoints(db);
        db->autoCommit = 1;
      }
    }
  
    /* If eStatementOp is non-zero, then a statement transaction needs to
    ** be committed or rolled back. Call sqlite3VdbeCloseStatement() to
    ** do so. If this operation returns an error, and the current statement
    ** error code is SQLITE_OK or SQLITE_CONSTRAINT, then promote the
    ** current statement error code.
    */
    if( eStatementOp ){
      rc = sqlite3VdbeCloseStatement(p, eStatementOp);
      if( rc ){
        if( p->rc==SQLITE_OK || (p->rc&0xff)==SQLITE_CONSTRAINT ){
          p->rc = rc;
          sqlite3DbFree(db, p->zErrMsg);
          p->zErrMsg = 0;
        }
        sqlite3RollbackAll(db, SQLITE_ABORT_ROLLBACK);
        sqlite3CloseSavepoints(db);
        db->autoCommit = 1;
      }
    }
  
    /* If this was an INSERT, UPDATE or DELETE and no statement transaction
    ** has been rolled back, update the database connection change-counter. 
    */
    if( p->changeCntOn ){
      if( eStatementOp!=SAVEPOINT_ROLLBACK ){
        sqlite3VdbeSetChanges(db, p->nChange);
      }else{
        sqlite3VdbeSetChanges(db, 0);
      }
      p->nChange = 0;
    }

    /* Release the locks */
    sqlite3VdbeLeave(p);
  }

  /* We have successfully halted and closed the VM.  Record this fact. */
  if( p->pc>=0 ){
    db->nVdbeActive--;
    if( !p->readOnly ) db->nVdbeWrite--;
    if( p->bIsReader ) db->nVdbeRead--;
    assert( db->nVdbeActive>=db->nVdbeRead );
    assert( db->nVdbeRead>=db->nVdbeWrite );
    assert( db->nVdbeWrite>=0 );
  }
  p->magic = VDBE_MAGIC_HALT;
  checkActiveVdbeCnt(db);
  if( p->db->mallocFailed ){
    p->rc = SQLITE_NOMEM;
  }

  /* If the auto-commit flag is set to true, then any locks that were held
  ** by connection db have now been released. Call sqlite3ConnectionUnlocked() 
  ** to invoke any required unlock-notify callbacks.
  */
  if( db->autoCommit ){
    sqlite3ConnectionUnlocked(db);
  }

  assert( db->nVdbeActive>0 || db->autoCommit==0 || db->nStatement==0 );
  return (p->rc==SQLITE_BUSY ? SQLITE_BUSY : SQLITE_OK);
}


/*
** Each VDBE holds the result of the most recent sqlite3_step() call
** in p->rc.  This routine sets that result back to SQLITE_OK.
*/
void sqlite3VdbeResetStepResult(Vdbe *p){
  p->rc = SQLITE_OK;
}

/*
** Copy the error code and error message belonging to the VDBE passed
** as the first argument to its database handle (so that they will be 
** returned by calls to sqlite3_errcode() and sqlite3_errmsg()).
**
** This function does not clear the VDBE error code or message, just
** copies them to the database handle.
*/
int sqlite3VdbeTransferError(Vdbe *p){
  sqlite3 *db = p->db;
  int rc = p->rc;
  if( p->zErrMsg ){
    u8 mallocFailed = db->mallocFailed;
    sqlite3BeginBenignMalloc();
    if( db->pErr==0 ) db->pErr = sqlite3ValueNew(db);
    sqlite3ValueSetStr(db->pErr, -1, p->zErrMsg, SQLITE_UTF8, SQLITE_TRANSIENT);
    sqlite3EndBenignMalloc();
    db->mallocFailed = mallocFailed;
    db->errCode = rc;
  }else{
    sqlite3Error(db, rc);
  }
  return rc;
}

#ifdef SQLITE_ENABLE_SQLLOG
/*
** If an SQLITE_CONFIG_SQLLOG hook is registered and the VM has been run, 
** invoke it.
*/
static void vdbeInvokeSqllog(Vdbe *v){
  if( sqlite3GlobalConfig.xSqllog && v->rc==SQLITE_OK && v->zSql && v->pc>=0 ){
    char *zExpanded = sqlite3VdbeExpandSql(v, v->zSql);
    assert( v->db->init.busy==0 );
    if( zExpanded ){
      sqlite3GlobalConfig.xSqllog(
          sqlite3GlobalConfig.pSqllogArg, v->db, zExpanded, 1
      );
      sqlite3DbFree(v->db, zExpanded);
    }
  }
}
#else
# define vdbeInvokeSqllog(x)
#endif

/*
** Clean up a VDBE after execution but do not delete the VDBE just yet.
** Write any error messages into *pzErrMsg.  Return the result code.
**
** After this routine is run, the VDBE should be ready to be executed
** again.
**
** To look at it another way, this routine resets the state of the
** virtual machine from VDBE_MAGIC_RUN or VDBE_MAGIC_HALT back to
** VDBE_MAGIC_INIT.
*/
int sqlite3VdbeReset(Vdbe *p){
  sqlite3 *db;
  db = p->db;

  /* If the VM did not run to completion or if it encountered an
  ** error, then it might not have been halted properly.  So halt
  ** it now.
  */
  sqlite3VdbeHalt(p);

  /* If the VDBE has be run even partially, then transfer the error code
  ** and error message from the VDBE into the main database structure.  But
  ** if the VDBE has just been set to run but has not actually executed any
  ** instructions yet, leave the main database error information unchanged.
  */
  if( p->pc>=0 ){
    vdbeInvokeSqllog(p);
    sqlite3VdbeTransferError(p);
    sqlite3DbFree(db, p->zErrMsg);
    p->zErrMsg = 0;
    if( p->runOnlyOnce ) p->expired = 1;
  }else if( p->rc && p->expired ){
    /* The expired flag was set on the VDBE before the first call
    ** to sqlite3_step(). For consistency (since sqlite3_step() was
    ** called), set the database error in this case as well.
    */
    sqlite3ErrorWithMsg(db, p->rc, p->zErrMsg ? "%s" : 0, p->zErrMsg);
    sqlite3DbFree(db, p->zErrMsg);
    p->zErrMsg = 0;
  }

  /* Reclaim all memory used by the VDBE
  */
  Cleanup(p);

  /* Save profiling information from this VDBE run.
  */
#ifdef VDBE_PROFILE
  {
    FILE *out = fopen("vdbe_profile.out", "a");
    if( out ){
      int i;
      fprintf(out, "---- ");
      for(i=0; i<p->nOp; i++){
        fprintf(out, "%02x", p->aOp[i].opcode);
      }
      fprintf(out, "\n");
      if( p->zSql ){
        char c, pc = 0;
        fprintf(out, "-- ");
        for(i=0; (c = p->zSql[i])!=0; i++){
          if( pc=='\n' ) fprintf(out, "-- ");
          putc(c, out);
          pc = c;
        }
        if( pc!='\n' ) fprintf(out, "\n");
      }
      for(i=0; i<p->nOp; i++){
        char zHdr[100];
        sqlite3_snprintf(sizeof(zHdr), zHdr, "%6u %12llu %8llu ",
           p->aOp[i].cnt,
           p->aOp[i].cycles,
           p->aOp[i].cnt>0 ? p->aOp[i].cycles/p->aOp[i].cnt : 0
        );
        fprintf(out, "%s", zHdr);
        sqlite3VdbePrintOp(out, i, &p->aOp[i]);
      }
      fclose(out);
    }
  }
#endif
  p->iCurrentTime = 0;
  p->magic = VDBE_MAGIC_INIT;
  return p->rc & db->errMask;
}
 
/*
** Clean up and delete a VDBE after execution.  Return an integer which is
** the result code.  Write any error message text into *pzErrMsg.
*/
int sqlite3VdbeFinalize(Vdbe *p){
  int rc = SQLITE_OK;
  if( p->magic==VDBE_MAGIC_RUN || p->magic==VDBE_MAGIC_HALT ){
    rc = sqlite3VdbeReset(p);
    assert( (rc & p->db->errMask)==rc );
  }
  sqlite3VdbeDelete(p);
  return rc;
}

/*
** If parameter iOp is less than zero, then invoke the destructor for
** all auxiliary data pointers currently cached by the VM passed as
** the first argument.
**
** Or, if iOp is greater than or equal to zero, then the destructor is
** only invoked for those auxiliary data pointers created by the user 
** function invoked by the OP_Function opcode at instruction iOp of 
** VM pVdbe, and only then if:
**
**    * the associated function parameter is the 32nd or later (counting
**      from left to right), or
**
**    * the corresponding bit in argument mask is clear (where the first
**      function parameter corresponds to bit 0 etc.).
*/
void sqlite3VdbeDeleteAuxData(Vdbe *pVdbe, int iOp, int mask){
  AuxData **pp = &pVdbe->pAuxData;
  while( *pp ){
    AuxData *pAux = *pp;
    if( (iOp<0)
     || (pAux->iOp==iOp && (pAux->iArg>31 || !(mask & MASKBIT32(pAux->iArg))))
    ){
      testcase( pAux->iArg==31 );
      if( pAux->xDelete ){
        pAux->xDelete(pAux->pAux);
      }
      *pp = pAux->pNext;
      sqlite3DbFree(pVdbe->db, pAux);
    }else{
      pp= &pAux->pNext;
    }
  }
}

/*
** Free all memory associated with the Vdbe passed as the second argument,
** except for object itself, which is preserved.
**
** The difference between this function and sqlite3VdbeDelete() is that
** VdbeDelete() also unlinks the Vdbe from the list of VMs associated with
** the database connection and frees the object itself.
*/
void sqlite3VdbeClearObject(sqlite3 *db, Vdbe *p){
  SubProgram *pSub, *pNext;
  int i;
  assert( p->db==0 || p->db==db );
  releaseMemArray(p->aVar, p->nVar);
  releaseMemArray(p->aColName, p->nResColumn*COLNAME_N);
  for(pSub=p->pProgram; pSub; pSub=pNext){
    pNext = pSub->pNext;
    vdbeFreeOpArray(db, pSub->aOp, pSub->nOp);
    sqlite3DbFree(db, pSub);
  }
  for(i=p->nzVar-1; i>=0; i--) sqlite3DbFree(db, p->azVar[i]);
  vdbeFreeOpArray(db, p->aOp, p->nOp);
  sqlite3DbFree(db, p->aColName);
  sqlite3DbFree(db, p->zSql);
  sqlite3DbFree(db, p->pFree);
#if defined(SQLITE_ENABLE_TREE_EXPLAIN)
  sqlite3DbFree(db, p->zExplain);
  sqlite3DbFree(db, p->pExplain);
#endif
}

/*
** Delete an entire VDBE.
*/
void sqlite3VdbeDelete(Vdbe *p){
  sqlite3 *db;

  if( NEVER(p==0) ) return;
  db = p->db;
  assert( sqlite3_mutex_held(db->mutex) );
  sqlite3VdbeClearObject(db, p);
  if( p->pPrev ){
    p->pPrev->pNext = p->pNext;
  }else{
    assert( db->pVdbe==p );
    db->pVdbe = p->pNext;
  }
  if( p->pNext ){
    p->pNext->pPrev = p->pPrev;
  }
  p->magic = VDBE_MAGIC_DEAD;
  p->db = 0;
  sqlite3DbFree(db, p);
}

/*
** The cursor "p" has a pending seek operation that has not yet been
** carried out.  Seek the cursor now.  If an error occurs, return
** the appropriate error code.
*/
static int SQLITE_NOINLINE handleDeferredMoveto(VdbeCursor *p){
  int res, rc;
#ifdef SQLITE_TEST
  extern int sqlite3_search_count;
#endif
  assert( p->deferredMoveto );
  assert( p->isTable );
  rc = sqlite3BtreeMovetoUnpacked(p->pCursor, 0, p->movetoTarget, 0, &res);
  if( rc ) return rc;
  p->lastRowid = p->movetoTarget;
  if( res!=0 ) return SQLITE_CORRUPT_BKPT;
  p->rowidIsValid = 1;
#ifdef SQLITE_TEST
  sqlite3_search_count++;
#endif
  p->deferredMoveto = 0;
  p->cacheStatus = CACHE_STALE;
  return SQLITE_OK;
}

/*
** Something has moved cursor "p" out of place.  Maybe the row it was
** pointed to was deleted out from under it.  Or maybe the btree was
** rebalanced.  Whatever the cause, try to restore "p" to the place it
** is supposed to be pointing.  If the row was deleted out from under the
** cursor, set the cursor to point to a NULL row.
*/
static int SQLITE_NOINLINE handleMovedCursor(VdbeCursor *p){
  int isDifferentRow, rc;
  assert( p->pCursor!=0 );
  assert( sqlite3BtreeCursorHasMoved(p->pCursor) );
  rc = sqlite3BtreeCursorRestore(p->pCursor, &isDifferentRow);
  p->cacheStatus = CACHE_STALE;
  if( isDifferentRow ) p->nullRow = 1;
  return rc;
}

/*
** Make sure the cursor p is ready to read or write the row to which it
** was last positioned.  Return an error code if an OOM fault or I/O error
** prevents us from positioning the cursor to its correct position.
**
** If a MoveTo operation is pending on the given cursor, then do that
** MoveTo now.  If no move is pending, check to see if the row has been
** deleted out from under the cursor and if it has, mark the row as
** a NULL row.
**
** If the cursor is already pointing to the correct row and that row has
** not been deleted out from under the cursor, then this routine is a no-op.
*/
int sqlite3VdbeCursorMoveto(VdbeCursor *p){
  if( p->deferredMoveto ){
    return handleDeferredMoveto(p);
  }
  if( sqlite3BtreeCursorHasMoved(p->pCursor) ){
    return handleMovedCursor(p);
  }
  return SQLITE_OK;
}

/*
** The following functions:
**
** sqlite3VdbeSerialType()
** sqlite3VdbeSerialTypeLen()
** sqlite3VdbeSerialLen()
** sqlite3VdbeSerialPut()
** sqlite3VdbeSerialGet()
**
** encapsulate the code that serializes values for storage in SQLite
** data and index records. Each serialized value consists of a
** 'serial-type' and a blob of data. The serial type is an 8-byte unsigned
** integer, stored as a varint.
**
** In an SQLite index record, the serial type is stored directly before
** the blob of data that it corresponds to. In a table record, all serial
** types are stored at the start of the record, and the blobs of data at
** the end. Hence these functions allow the caller to handle the
** serial-type and data blob separately.
**
** The following table describes the various storage classes for data:
**
**   serial type        bytes of data      type
**   --------------     ---------------    ---------------
**      0                     0            NULL
**      1                     1            signed integer
**      2                     2            signed integer
**      3                     3            signed integer
**      4                     4            signed integer
**      5                     6            signed integer
**      6                     8            signed integer
**      7                     8            IEEE float
**      8                     0            Integer constant 0
**      9                     0            Integer constant 1
**     10,11                               reserved for expansion
**    N>=12 and even       (N-12)/2        BLOB
**    N>=13 and odd        (N-13)/2        text
**
** The 8 and 9 types were added in 3.3.0, file format 4.  Prior versions
** of SQLite will not understand those serial types.
*/

/*
** Return the serial-type for the value stored in pMem.
*/
u32 sqlite3VdbeSerialType(Mem *pMem, int file_format){
  int flags = pMem->flags;
  u32 n;

  if( flags&MEM_Null ){
    return 0;
  }
  if( flags&MEM_Int ){
    /* Figure out whether to use 1, 2, 4, 6 or 8 bytes. */
#   define MAX_6BYTE ((((i64)0x00008000)<<32)-1)
    i64 i = pMem->u.i;
    u64 u;
    if( i<0 ){
      if( i<(-MAX_6BYTE) ) return 6;
      /* Previous test prevents:  u = -(-9223372036854775808) */
      u = -i;
    }else{
      u = i;
    }
    if( u<=127 ){
      return ((i&1)==i && file_format>=4) ? 8+(u32)u : 1;
    }
    if( u<=32767 ) return 2;
    if( u<=8388607 ) return 3;
    if( u<=2147483647 ) return 4;
    if( u<=MAX_6BYTE ) return 5;
    return 6;
  }
  if( flags&MEM_Real ){
    return 7;
  }
  assert( pMem->db->mallocFailed || flags&(MEM_Str|MEM_Blob) );
  assert( pMem->n>=0 );
  n = (u32)pMem->n;
  if( flags & MEM_Zero ){
    n += pMem->u.nZero;
  }
  return ((n*2) + 12 + ((flags&MEM_Str)!=0));
}

/*
** Return the length of the data corresponding to the supplied serial-type.
*/
u32 sqlite3VdbeSerialTypeLen(u32 serial_type){
  if( serial_type>=12 ){
    return (serial_type-12)/2;
  }else{
    static const u8 aSize[] = { 0, 1, 2, 3, 4, 6, 8, 8, 0, 0, 0, 0 };
    return aSize[serial_type];
  }
}

/*
** If we are on an architecture with mixed-endian floating 
** points (ex: ARM7) then swap the lower 4 bytes with the 
** upper 4 bytes.  Return the result.
**
** For most architectures, this is a no-op.
**
** (later):  It is reported to me that the mixed-endian problem
** on ARM7 is an issue with GCC, not with the ARM7 chip.  It seems
** that early versions of GCC stored the two words of a 64-bit
** float in the wrong order.  And that error has been propagated
** ever since.  The blame is not necessarily with GCC, though.
** GCC might have just copying the problem from a prior compiler.
** I am also told that newer versions of GCC that follow a different
** ABI get the byte order right.
**
** Developers using SQLite on an ARM7 should compile and run their
** application using -DSQLITE_DEBUG=1 at least once.  With DEBUG
** enabled, some asserts below will ensure that the byte order of
** floating point values is correct.
**
** (2007-08-30)  Frank van Vugt has studied this problem closely
** and has send his findings to the SQLite developers.  Frank
** writes that some Linux kernels offer floating point hardware
** emulation that uses only 32-bit mantissas instead of a full 
** 48-bits as required by the IEEE standard.  (This is the
** CONFIG_FPE_FASTFPE option.)  On such systems, floating point
** byte swapping becomes very complicated.  To avoid problems,
** the necessary byte swapping is carried out using a 64-bit integer
** rather than a 64-bit float.  Frank assures us that the code here
** works for him.  We, the developers, have no way to independently
** verify this, but Frank seems to know what he is talking about
** so we trust him.
*/
#ifdef SQLITE_MIXED_ENDIAN_64BIT_FLOAT
static u64 floatSwap(u64 in){
  union {
    u64 r;
    u32 i[2];
  } u;
  u32 t;

  u.r = in;
  t = u.i[0];
  u.i[0] = u.i[1];
  u.i[1] = t;
  return u.r;
}
# define swapMixedEndianFloat(X)  X = floatSwap(X)
#else
# define swapMixedEndianFloat(X)
#endif

/*
** Write the serialized data blob for the value stored in pMem into 
** buf. It is assumed that the caller has allocated sufficient space.
** Return the number of bytes written.
**
** nBuf is the amount of space left in buf[].  The caller is responsible
** for allocating enough space to buf[] to hold the entire field, exclusive
** of the pMem->u.nZero bytes for a MEM_Zero value.
**
** Return the number of bytes actually written into buf[].  The number
** of bytes in the zero-filled tail is included in the return value only
** if those bytes were zeroed in buf[].
*/ 
u32 sqlite3VdbeSerialPut(u8 *buf, Mem *pMem, u32 serial_type){
  u32 len;

  /* Integer and Real */
  if( serial_type<=7 && serial_type>0 ){
    u64 v;
    u32 i;
    if( serial_type==7 ){
      assert( sizeof(v)==sizeof(pMem->u.r) );
      memcpy(&v, &pMem->u.r, sizeof(v));
      swapMixedEndianFloat(v);
    }else{
      v = pMem->u.i;
    }
    len = i = sqlite3VdbeSerialTypeLen(serial_type);
    assert( i>0 );
    do{
      buf[--i] = (u8)(v&0xFF);
      v >>= 8;
    }while( i );
    return len;
  }

  /* String or blob */
  if( serial_type>=12 ){
    assert( pMem->n + ((pMem->flags & MEM_Zero)?pMem->u.nZero:0)
             == (int)sqlite3VdbeSerialTypeLen(serial_type) );
    len = pMem->n;
    memcpy(buf, pMem->z, len);
    return len;
  }

  /* NULL or constants 0 or 1 */
  return 0;
}

/* Input "x" is a sequence of unsigned characters that represent a
** big-endian integer.  Return the equivalent native integer
*/
#define ONE_BYTE_INT(x)    ((i8)(x)[0])
#define TWO_BYTE_INT(x)    (256*(i8)((x)[0])|(x)[1])
#define THREE_BYTE_INT(x)  (65536*(i8)((x)[0])|((x)[1]<<8)|(x)[2])
#define FOUR_BYTE_UINT(x)  (((u32)(x)[0]<<24)|((x)[1]<<16)|((x)[2]<<8)|(x)[3])
#define FOUR_BYTE_INT(x) (16777216*(i8)((x)[0])|((x)[1]<<16)|((x)[2]<<8)|(x)[3])

/*
** Deserialize the data blob pointed to by buf as serial type serial_type
** and store the result in pMem.  Return the number of bytes read.
**
** This function is implemented as two separate routines for performance.
** The few cases that require local variables are broken out into a separate
** routine so that in most cases the overhead of moving the stack pointer
** is avoided.
*/ 
static u32 SQLITE_NOINLINE serialGet(
  const unsigned char *buf,     /* Buffer to deserialize from */
  u32 serial_type,              /* Serial type to deserialize */
  Mem *pMem                     /* Memory cell to write value into */
){
  u64 x = FOUR_BYTE_UINT(buf);
  u32 y = FOUR_BYTE_UINT(buf+4);
  x = (x<<32) + y;
  if( serial_type==6 ){
    pMem->u.i = *(i64*)&x;
    pMem->flags = MEM_Int;
    testcase( pMem->u.i<0 );
  }else{
#if !defined(NDEBUG) && !defined(SQLITE_OMIT_FLOATING_POINT)
    /* Verify that integers and floating point values use the same
    ** byte order.  Or, that if SQLITE_MIXED_ENDIAN_64BIT_FLOAT is
    ** defined that 64-bit floating point values really are mixed
    ** endian.
    */
    static const u64 t1 = ((u64)0x3ff00000)<<32;
    static const double r1 = 1.0;
    u64 t2 = t1;
    swapMixedEndianFloat(t2);
    assert( sizeof(r1)==sizeof(t2) && memcmp(&r1, &t2, sizeof(r1))==0 );
#endif
    assert( sizeof(x)==8 && sizeof(pMem->u.r)==8 );
    swapMixedEndianFloat(x);
    memcpy(&pMem->u.r, &x, sizeof(x));
    pMem->flags = sqlite3IsNaN(pMem->u.r) ? MEM_Null : MEM_Real;
  }
  return 8;
}
u32 sqlite3VdbeSerialGet(
  const unsigned char *buf,     /* Buffer to deserialize from */
  u32 serial_type,              /* Serial type to deserialize */
  Mem *pMem                     /* Memory cell to write value into */
){
  switch( serial_type ){
    case 10:   /* Reserved for future use */
    case 11:   /* Reserved for future use */
    case 0: {  /* NULL */
      pMem->flags = MEM_Null;
      break;
    }
    case 1: { /* 1-byte signed integer */
      pMem->u.i = ONE_BYTE_INT(buf);
      pMem->flags = MEM_Int;
      testcase( pMem->u.i<0 );
      return 1;
    }
    case 2: { /* 2-byte signed integer */
      pMem->u.i = TWO_BYTE_INT(buf);
      pMem->flags = MEM_Int;
      testcase( pMem->u.i<0 );
      return 2;
    }
    case 3: { /* 3-byte signed integer */
      pMem->u.i = THREE_BYTE_INT(buf);
      pMem->flags = MEM_Int;
      testcase( pMem->u.i<0 );
      return 3;
    }
    case 4: { /* 4-byte signed integer */
      pMem->u.i = FOUR_BYTE_INT(buf);
      pMem->flags = MEM_Int;
      testcase( pMem->u.i<0 );
      return 4;
    }
    case 5: { /* 6-byte signed integer */
      pMem->u.i = FOUR_BYTE_UINT(buf+2) + (((i64)1)<<32)*TWO_BYTE_INT(buf);
      pMem->flags = MEM_Int;
      testcase( pMem->u.i<0 );
      return 6;
    }
    case 6:   /* 8-byte signed integer */
    case 7: { /* IEEE floating point */
      /* These use local variables, so do them in a separate routine
      ** to avoid having to move the frame pointer in the common case */
      return serialGet(buf,serial_type,pMem);
    }
    case 8:    /* Integer 0 */
    case 9: {  /* Integer 1 */
      pMem->u.i = serial_type-8;
      pMem->flags = MEM_Int;
      return 0;
    }
    default: {
      static const u16 aFlag[] = { MEM_Blob|MEM_Ephem, MEM_Str|MEM_Ephem };
      pMem->z = (char *)buf;
      pMem->n = (serial_type-12)/2;
      pMem->flags = aFlag[serial_type&1];
      return pMem->n;
    }
  }
  return 0;
}
/*
** This routine is used to allocate sufficient space for an UnpackedRecord
** structure large enough to be used with sqlite3VdbeRecordUnpack() if
** the first argument is a pointer to KeyInfo structure pKeyInfo.
**
** The space is either allocated using sqlite3DbMallocRaw() or from within
** the unaligned buffer passed via the second and third arguments (presumably
** stack space). If the former, then *ppFree is set to a pointer that should
** be eventually freed by the caller using sqlite3DbFree(). Or, if the 
** allocation comes from the pSpace/szSpace buffer, *ppFree is set to NULL
** before returning.
**
** If an OOM error occurs, NULL is returned.
*/
UnpackedRecord *sqlite3VdbeAllocUnpackedRecord(
  KeyInfo *pKeyInfo,              /* Description of the record */
  char *pSpace,                   /* Unaligned space available */
  int szSpace,                    /* Size of pSpace[] in bytes */
  char **ppFree                   /* OUT: Caller should free this pointer */
){
  UnpackedRecord *p;              /* Unpacked record to return */
  int nOff;                       /* Increment pSpace by nOff to align it */
  int nByte;                      /* Number of bytes required for *p */

  /* We want to shift the pointer pSpace up such that it is 8-byte aligned.
  ** Thus, we need to calculate a value, nOff, between 0 and 7, to shift 
  ** it by.  If pSpace is already 8-byte aligned, nOff should be zero.
  */
  nOff = (8 - (SQLITE_PTR_TO_INT(pSpace) & 7)) & 7;
  nByte = ROUND8(sizeof(UnpackedRecord)) + sizeof(Mem)*(pKeyInfo->nField+1);
  if( nByte>szSpace+nOff ){
    p = (UnpackedRecord *)sqlite3DbMallocRaw(pKeyInfo->db, nByte);
    *ppFree = (char *)p;
    if( !p ) return 0;
  }else{
    p = (UnpackedRecord*)&pSpace[nOff];
    *ppFree = 0;
  }

  p->aMem = (Mem*)&((char*)p)[ROUND8(sizeof(UnpackedRecord))];
  assert( pKeyInfo->aSortOrder!=0 );
  p->pKeyInfo = pKeyInfo;
  p->nField = pKeyInfo->nField + 1;
  return p;
}

/*
** Given the nKey-byte encoding of a record in pKey[], populate the 
** UnpackedRecord structure indicated by the fourth argument with the
** contents of the decoded record.
*/ 
void sqlite3VdbeRecordUnpack(
  KeyInfo *pKeyInfo,     /* Information about the record format */
  int nKey,              /* Size of the binary record */
  const void *pKey,      /* The binary record */
  UnpackedRecord *p      /* Populate this structure before returning. */
){
  const unsigned char *aKey = (const unsigned char *)pKey;
  int d; 
  u32 idx;                        /* Offset in aKey[] to read from */
  u16 u;                          /* Unsigned loop counter */
  u32 szHdr;
  Mem *pMem = p->aMem;

  p->default_rc = 0;
  assert( EIGHT_BYTE_ALIGNMENT(pMem) );
  idx = getVarint32(aKey, szHdr);
  d = szHdr;
  u = 0;
  while( idx<szHdr && d<=nKey ){
    u32 serial_type;

    idx += getVarint32(&aKey[idx], serial_type);
    pMem->enc = pKeyInfo->enc;
    pMem->db = pKeyInfo->db;
    /* pMem->flags = 0; // sqlite3VdbeSerialGet() will set this for us */
<<<<<<< HEAD
    pMem->zMalloc = 0;
    pMem->z = 0;
=======
    pMem->szMalloc = 0;
>>>>>>> 6656630b
    d += sqlite3VdbeSerialGet(&aKey[d], serial_type, pMem);
    pMem++;
    if( (++u)>=p->nField ) break;
  }
  assert( u<=pKeyInfo->nField + 1 );
  p->nField = u;
}

#if SQLITE_DEBUG
/*
** This function compares two index or table record keys in the same way
** as the sqlite3VdbeRecordCompare() routine. Unlike VdbeRecordCompare(),
** this function deserializes and compares values using the
** sqlite3VdbeSerialGet() and sqlite3MemCompare() functions. It is used
** in assert() statements to ensure that the optimized code in
** sqlite3VdbeRecordCompare() returns results with these two primitives.
**
** Return true if the result of comparison is equivalent to desiredResult.
** Return false if there is a disagreement.
*/
static int vdbeRecordCompareDebug(
  int nKey1, const void *pKey1, /* Left key */
  const UnpackedRecord *pPKey2, /* Right key */
  int desiredResult             /* Correct answer */
){
  u32 d1;            /* Offset into aKey[] of next data element */
  u32 idx1;          /* Offset into aKey[] of next header element */
  u32 szHdr1;        /* Number of bytes in header */
  int i = 0;
  int rc = 0;
  const unsigned char *aKey1 = (const unsigned char *)pKey1;
  KeyInfo *pKeyInfo;
  Mem mem1;

  pKeyInfo = pPKey2->pKeyInfo;
  if( pKeyInfo->db==0 ) return 1;
  mem1.enc = pKeyInfo->enc;
  mem1.db = pKeyInfo->db;
  /* mem1.flags = 0;  // Will be initialized by sqlite3VdbeSerialGet() */
  VVA_ONLY( mem1.szMalloc = 0; ) /* Only needed by assert() statements */

  /* Compilers may complain that mem1.u.i is potentially uninitialized.
  ** We could initialize it, as shown here, to silence those complaints.
  ** But in fact, mem1.u.i will never actually be used uninitialized, and doing 
  ** the unnecessary initialization has a measurable negative performance
  ** impact, since this routine is a very high runner.  And so, we choose
  ** to ignore the compiler warnings and leave this variable uninitialized.
  */
  /*  mem1.u.i = 0;  // not needed, here to silence compiler warning */
  
  idx1 = getVarint32(aKey1, szHdr1);
  d1 = szHdr1;
  assert( pKeyInfo->nField+pKeyInfo->nXField>=pPKey2->nField || CORRUPT_DB );
  assert( pKeyInfo->aSortOrder!=0 );
  assert( pKeyInfo->nField>0 );
  assert( idx1<=szHdr1 || CORRUPT_DB );
  do{
    u32 serial_type1;

    /* Read the serial types for the next element in each key. */
    idx1 += getVarint32( aKey1+idx1, serial_type1 );

    /* Verify that there is enough key space remaining to avoid
    ** a buffer overread.  The "d1+serial_type1+2" subexpression will
    ** always be greater than or equal to the amount of required key space.
    ** Use that approximation to avoid the more expensive call to
    ** sqlite3VdbeSerialTypeLen() in the common case.
    */
    if( d1+serial_type1+2>(u32)nKey1
     && d1+sqlite3VdbeSerialTypeLen(serial_type1)>(u32)nKey1 
    ){
      break;
    }

    /* Extract the values to be compared.
    */
    d1 += sqlite3VdbeSerialGet(&aKey1[d1], serial_type1, &mem1);

    /* Do the comparison
    */
    rc = sqlite3MemCompare(&mem1, &pPKey2->aMem[i], pKeyInfo->aColl[i]);
    if( rc!=0 ){
      assert( mem1.szMalloc==0 );  /* See comment below */
      if( pKeyInfo->aSortOrder[i] ){
        rc = -rc;  /* Invert the result for DESC sort order. */
      }
      goto debugCompareEnd;
    }
    i++;
  }while( idx1<szHdr1 && i<pPKey2->nField );

  /* No memory allocation is ever used on mem1.  Prove this using
  ** the following assert().  If the assert() fails, it indicates a
  ** memory leak and a need to call sqlite3VdbeMemRelease(&mem1).
  */
  assert( mem1.szMalloc==0 );

  /* rc==0 here means that one of the keys ran out of fields and
  ** all the fields up to that point were equal. Return the default_rc
  ** value.  */
  rc = pPKey2->default_rc;

debugCompareEnd:
  if( desiredResult==0 && rc==0 ) return 1;
  if( desiredResult<0 && rc<0 ) return 1;
  if( desiredResult>0 && rc>0 ) return 1;
  if( CORRUPT_DB ) return 1;
  if( pKeyInfo->db->mallocFailed ) return 1;
  return 0;
}
#endif

/*
** Both *pMem1 and *pMem2 contain string values. Compare the two values
** using the collation sequence pColl. As usual, return a negative , zero
** or positive value if *pMem1 is less than, equal to or greater than 
** *pMem2, respectively. Similar in spirit to "rc = (*pMem1) - (*pMem2);".
*/
static int vdbeCompareMemString(
  const Mem *pMem1,
  const Mem *pMem2,
  const CollSeq *pColl,
  u8 *prcErr                      /* If an OOM occurs, set to SQLITE_NOMEM */
){
  if( pMem1->enc==pColl->enc ){
    /* The strings are already in the correct encoding.  Call the
     ** comparison function directly */
    return pColl->xCmp(pColl->pUser,pMem1->n,pMem1->z,pMem2->n,pMem2->z);
  }else{
    int rc;
    const void *v1, *v2;
    int n1, n2;
    Mem c1;
    Mem c2;
    sqlite3VdbeMemInit(&c1, pMem1->db, MEM_Null);
    sqlite3VdbeMemInit(&c2, pMem1->db, MEM_Null);
    sqlite3VdbeMemShallowCopy(&c1, pMem1, MEM_Ephem);
    sqlite3VdbeMemShallowCopy(&c2, pMem2, MEM_Ephem);
    v1 = sqlite3ValueText((sqlite3_value*)&c1, pColl->enc);
    n1 = v1==0 ? 0 : c1.n;
    v2 = sqlite3ValueText((sqlite3_value*)&c2, pColl->enc);
    n2 = v2==0 ? 0 : c2.n;
    rc = pColl->xCmp(pColl->pUser, n1, v1, n2, v2);
    sqlite3VdbeMemRelease(&c1);
    sqlite3VdbeMemRelease(&c2);
    if( (v1==0 || v2==0) && prcErr ) *prcErr = SQLITE_NOMEM;
    return rc;
  }
}

/*
** Compare two blobs.  Return negative, zero, or positive if the first
** is less than, equal to, or greater than the second, respectively.
** If one blob is a prefix of the other, then the shorter is the lessor.
*/
static SQLITE_NOINLINE int sqlite3BlobCompare(const Mem *pB1, const Mem *pB2){
  int c = memcmp(pB1->z, pB2->z, pB1->n>pB2->n ? pB2->n : pB1->n);
  if( c ) return c;
  return pB1->n - pB2->n;
}


/*
** Compare the values contained by the two memory cells, returning
** negative, zero or positive if pMem1 is less than, equal to, or greater
** than pMem2. Sorting order is NULL's first, followed by numbers (integers
** and reals) sorted numerically, followed by text ordered by the collating
** sequence pColl and finally blob's ordered by memcmp().
**
** Two NULL values are considered equal by this function.
*/
int sqlite3MemCompare(const Mem *pMem1, const Mem *pMem2, const CollSeq *pColl){
  int f1, f2;
  int combined_flags;

  f1 = pMem1->flags;
  f2 = pMem2->flags;
  combined_flags = f1|f2;
  assert( (combined_flags & MEM_RowSet)==0 );
 
  /* If one value is NULL, it is less than the other. If both values
  ** are NULL, return 0.
  */
  if( combined_flags&MEM_Null ){
    return (f2&MEM_Null) - (f1&MEM_Null);
  }

  /* If one value is a number and the other is not, the number is less.
  ** If both are numbers, compare as reals if one is a real, or as integers
  ** if both values are integers.
  */
  if( combined_flags&(MEM_Int|MEM_Real) ){
    double r1, r2;
    if( (f1 & f2 & MEM_Int)!=0 ){
      if( pMem1->u.i < pMem2->u.i ) return -1;
      if( pMem1->u.i > pMem2->u.i ) return 1;
      return 0;
    }
    if( (f1&MEM_Real)!=0 ){
      r1 = pMem1->u.r;
    }else if( (f1&MEM_Int)!=0 ){
      r1 = (double)pMem1->u.i;
    }else{
      return 1;
    }
    if( (f2&MEM_Real)!=0 ){
      r2 = pMem2->u.r;
    }else if( (f2&MEM_Int)!=0 ){
      r2 = (double)pMem2->u.i;
    }else{
      return -1;
    }
    if( r1<r2 ) return -1;
    if( r1>r2 ) return 1;
    return 0;
  }

  /* If one value is a string and the other is a blob, the string is less.
  ** If both are strings, compare using the collating functions.
  */
  if( combined_flags&MEM_Str ){
    if( (f1 & MEM_Str)==0 ){
      return 1;
    }
    if( (f2 & MEM_Str)==0 ){
      return -1;
    }

    assert( pMem1->enc==pMem2->enc );
    assert( pMem1->enc==SQLITE_UTF8 || 
            pMem1->enc==SQLITE_UTF16LE || pMem1->enc==SQLITE_UTF16BE );

    /* The collation sequence must be defined at this point, even if
    ** the user deletes the collation sequence after the vdbe program is
    ** compiled (this was not always the case).
    */
    assert( !pColl || pColl->xCmp );

    if( pColl ){
      return vdbeCompareMemString(pMem1, pMem2, pColl, 0);
    }
    /* If a NULL pointer was passed as the collate function, fall through
    ** to the blob case and use memcmp().  */
  }
 
  /* Both values must be blobs.  Compare using memcmp().  */
  return sqlite3BlobCompare(pMem1, pMem2);
}


/*
** The first argument passed to this function is a serial-type that
** corresponds to an integer - all values between 1 and 9 inclusive 
** except 7. The second points to a buffer containing an integer value
** serialized according to serial_type. This function deserializes
** and returns the value.
*/
static i64 vdbeRecordDecodeInt(u32 serial_type, const u8 *aKey){
  u32 y;
  assert( CORRUPT_DB || (serial_type>=1 && serial_type<=9 && serial_type!=7) );
  switch( serial_type ){
    case 0:
    case 1:
      testcase( aKey[0]&0x80 );
      return ONE_BYTE_INT(aKey);
    case 2:
      testcase( aKey[0]&0x80 );
      return TWO_BYTE_INT(aKey);
    case 3:
      testcase( aKey[0]&0x80 );
      return THREE_BYTE_INT(aKey);
    case 4: {
      testcase( aKey[0]&0x80 );
      y = FOUR_BYTE_UINT(aKey);
      return (i64)*(int*)&y;
    }
    case 5: {
      testcase( aKey[0]&0x80 );
      return FOUR_BYTE_UINT(aKey+2) + (((i64)1)<<32)*TWO_BYTE_INT(aKey);
    }
    case 6: {
      u64 x = FOUR_BYTE_UINT(aKey);
      testcase( aKey[0]&0x80 );
      x = (x<<32) | FOUR_BYTE_UINT(aKey+4);
      return (i64)*(i64*)&x;
    }
  }

  return (serial_type - 8);
}

/*
** This function compares the two table rows or index records
** specified by {nKey1, pKey1} and pPKey2.  It returns a negative, zero
** or positive integer if key1 is less than, equal to or 
** greater than key2.  The {nKey1, pKey1} key must be a blob
** created by the OP_MakeRecord opcode of the VDBE.  The pPKey2
** key must be a parsed key such as obtained from
** sqlite3VdbeParseRecord.
**
** If argument bSkip is non-zero, it is assumed that the caller has already
** determined that the first fields of the keys are equal.
**
** Key1 and Key2 do not have to contain the same number of fields. If all 
** fields that appear in both keys are equal, then pPKey2->default_rc is 
** returned.
**
** If database corruption is discovered, set pPKey2->errCode to 
** SQLITE_CORRUPT and return 0. If an OOM error is encountered, 
** pPKey2->errCode is set to SQLITE_NOMEM and, if it is not NULL, the
** malloc-failed flag set on database handle (pPKey2->pKeyInfo->db).
*/
static int vdbeRecordCompareWithSkip(
  int nKey1, const void *pKey1,   /* Left key */
  UnpackedRecord *pPKey2,         /* Right key */
  int bSkip                       /* If true, skip the first field */
){
  u32 d1;                         /* Offset into aKey[] of next data element */
  int i;                          /* Index of next field to compare */
  u32 szHdr1;                     /* Size of record header in bytes */
  u32 idx1;                       /* Offset of first type in header */
  int rc = 0;                     /* Return value */
  Mem *pRhs = pPKey2->aMem;       /* Next field of pPKey2 to compare */
  KeyInfo *pKeyInfo = pPKey2->pKeyInfo;
  const unsigned char *aKey1 = (const unsigned char *)pKey1;
  Mem mem1;

  /* If bSkip is true, then the caller has already determined that the first
  ** two elements in the keys are equal. Fix the various stack variables so
  ** that this routine begins comparing at the second field. */
  if( bSkip ){
    u32 s1;
    idx1 = 1 + getVarint32(&aKey1[1], s1);
    szHdr1 = aKey1[0];
    d1 = szHdr1 + sqlite3VdbeSerialTypeLen(s1);
    i = 1;
    pRhs++;
  }else{
    idx1 = getVarint32(aKey1, szHdr1);
    d1 = szHdr1;
    if( d1>(unsigned)nKey1 ){ 
      pPKey2->errCode = (u8)SQLITE_CORRUPT_BKPT;
      return 0;  /* Corruption */
    }
    i = 0;
  }

  VVA_ONLY( mem1.szMalloc = 0; ) /* Only needed by assert() statements */
  assert( pPKey2->pKeyInfo->nField+pPKey2->pKeyInfo->nXField>=pPKey2->nField 
       || CORRUPT_DB );
  assert( pPKey2->pKeyInfo->aSortOrder!=0 );
  assert( pPKey2->pKeyInfo->nField>0 );
  assert( idx1<=szHdr1 || CORRUPT_DB );
  do{
    u32 serial_type;

    /* RHS is an integer */
    if( pRhs->flags & MEM_Int ){
      serial_type = aKey1[idx1];
      testcase( serial_type==12 );
      if( serial_type>=12 ){
        rc = +1;
      }else if( serial_type==0 ){
        rc = -1;
      }else if( serial_type==7 ){
        double rhs = (double)pRhs->u.i;
        sqlite3VdbeSerialGet(&aKey1[d1], serial_type, &mem1);
        if( mem1.u.r<rhs ){
          rc = -1;
        }else if( mem1.u.r>rhs ){
          rc = +1;
        }
      }else{
        i64 lhs = vdbeRecordDecodeInt(serial_type, &aKey1[d1]);
        i64 rhs = pRhs->u.i;
        if( lhs<rhs ){
          rc = -1;
        }else if( lhs>rhs ){
          rc = +1;
        }
      }
    }

    /* RHS is real */
    else if( pRhs->flags & MEM_Real ){
      serial_type = aKey1[idx1];
      if( serial_type>=12 ){
        rc = +1;
      }else if( serial_type==0 ){
        rc = -1;
      }else{
        double rhs = pRhs->u.r;
        double lhs;
        sqlite3VdbeSerialGet(&aKey1[d1], serial_type, &mem1);
        if( serial_type==7 ){
          lhs = mem1.u.r;
        }else{
          lhs = (double)mem1.u.i;
        }
        if( lhs<rhs ){
          rc = -1;
        }else if( lhs>rhs ){
          rc = +1;
        }
      }
    }

    /* RHS is a string */
    else if( pRhs->flags & MEM_Str ){
      getVarint32(&aKey1[idx1], serial_type);
      testcase( serial_type==12 );
      if( serial_type<12 ){
        rc = -1;
      }else if( !(serial_type & 0x01) ){
        rc = +1;
      }else{
        mem1.n = (serial_type - 12) / 2;
        testcase( (d1+mem1.n)==(unsigned)nKey1 );
        testcase( (d1+mem1.n+1)==(unsigned)nKey1 );
        if( (d1+mem1.n) > (unsigned)nKey1 ){
          pPKey2->errCode = (u8)SQLITE_CORRUPT_BKPT;
          return 0;                /* Corruption */
        }else if( pKeyInfo->aColl[i] ){
          mem1.enc = pKeyInfo->enc;
          mem1.db = pKeyInfo->db;
          mem1.flags = MEM_Str;
          mem1.z = (char*)&aKey1[d1];
          rc = vdbeCompareMemString(
              &mem1, pRhs, pKeyInfo->aColl[i], &pPKey2->errCode
          );
        }else{
          int nCmp = MIN(mem1.n, pRhs->n);
          rc = memcmp(&aKey1[d1], pRhs->z, nCmp);
          if( rc==0 ) rc = mem1.n - pRhs->n; 
        }
      }
    }

    /* RHS is a blob */
    else if( pRhs->flags & MEM_Blob ){
      getVarint32(&aKey1[idx1], serial_type);
      testcase( serial_type==12 );
      if( serial_type<12 || (serial_type & 0x01) ){
        rc = -1;
      }else{
        int nStr = (serial_type - 12) / 2;
        testcase( (d1+nStr)==(unsigned)nKey1 );
        testcase( (d1+nStr+1)==(unsigned)nKey1 );
        if( (d1+nStr) > (unsigned)nKey1 ){
          pPKey2->errCode = (u8)SQLITE_CORRUPT_BKPT;
          return 0;                /* Corruption */
        }else{
          int nCmp = MIN(nStr, pRhs->n);
          rc = memcmp(&aKey1[d1], pRhs->z, nCmp);
          if( rc==0 ) rc = nStr - pRhs->n;
        }
      }
    }

    /* RHS is null */
    else{
      serial_type = aKey1[idx1];
      rc = (serial_type!=0);
    }

    if( rc!=0 ){
      if( pKeyInfo->aSortOrder[i] ){
        rc = -rc;
      }
      assert( vdbeRecordCompareDebug(nKey1, pKey1, pPKey2, rc) );
      assert( mem1.szMalloc==0 );  /* See comment below */
      return rc;
    }

    i++;
    pRhs++;
    d1 += sqlite3VdbeSerialTypeLen(serial_type);
    idx1 += sqlite3VarintLen(serial_type);
  }while( idx1<(unsigned)szHdr1 && i<pPKey2->nField && d1<=(unsigned)nKey1 );

  /* No memory allocation is ever used on mem1.  Prove this using
  ** the following assert().  If the assert() fails, it indicates a
  ** memory leak and a need to call sqlite3VdbeMemRelease(&mem1).  */
  assert( mem1.szMalloc==0 );

  /* rc==0 here means that one or both of the keys ran out of fields and
  ** all the fields up to that point were equal. Return the default_rc
  ** value.  */
  assert( CORRUPT_DB 
       || vdbeRecordCompareDebug(nKey1, pKey1, pPKey2, pPKey2->default_rc) 
       || pKeyInfo->db->mallocFailed
  );
  return pPKey2->default_rc;
}
int sqlite3VdbeRecordCompare(
  int nKey1, const void *pKey1,   /* Left key */
  UnpackedRecord *pPKey2          /* Right key */
){
  return vdbeRecordCompareWithSkip(nKey1, pKey1, pPKey2, 0);
}


/*
** This function is an optimized version of sqlite3VdbeRecordCompare() 
** that (a) the first field of pPKey2 is an integer, and (b) the 
** size-of-header varint at the start of (pKey1/nKey1) fits in a single
** byte (i.e. is less than 128).
**
** To avoid concerns about buffer overreads, this routine is only used
** on schemas where the maximum valid header size is 63 bytes or less.
*/
static int vdbeRecordCompareInt(
  int nKey1, const void *pKey1, /* Left key */
  UnpackedRecord *pPKey2        /* Right key */
){
  const u8 *aKey = &((const u8*)pKey1)[*(const u8*)pKey1 & 0x3F];
  int serial_type = ((const u8*)pKey1)[1];
  int res;
  u32 y;
  u64 x;
  i64 v = pPKey2->aMem[0].u.i;
  i64 lhs;

  assert( (*(u8*)pKey1)<=0x3F || CORRUPT_DB );
  switch( serial_type ){
    case 1: { /* 1-byte signed integer */
      lhs = ONE_BYTE_INT(aKey);
      testcase( lhs<0 );
      break;
    }
    case 2: { /* 2-byte signed integer */
      lhs = TWO_BYTE_INT(aKey);
      testcase( lhs<0 );
      break;
    }
    case 3: { /* 3-byte signed integer */
      lhs = THREE_BYTE_INT(aKey);
      testcase( lhs<0 );
      break;
    }
    case 4: { /* 4-byte signed integer */
      y = FOUR_BYTE_UINT(aKey);
      lhs = (i64)*(int*)&y;
      testcase( lhs<0 );
      break;
    }
    case 5: { /* 6-byte signed integer */
      lhs = FOUR_BYTE_UINT(aKey+2) + (((i64)1)<<32)*TWO_BYTE_INT(aKey);
      testcase( lhs<0 );
      break;
    }
    case 6: { /* 8-byte signed integer */
      x = FOUR_BYTE_UINT(aKey);
      x = (x<<32) | FOUR_BYTE_UINT(aKey+4);
      lhs = *(i64*)&x;
      testcase( lhs<0 );
      break;
    }
    case 8: 
      lhs = 0;
      break;
    case 9:
      lhs = 1;
      break;

    /* This case could be removed without changing the results of running
    ** this code. Including it causes gcc to generate a faster switch 
    ** statement (since the range of switch targets now starts at zero and
    ** is contiguous) but does not cause any duplicate code to be generated
    ** (as gcc is clever enough to combine the two like cases). Other 
    ** compilers might be similar.  */ 
    case 0: case 7:
      return sqlite3VdbeRecordCompare(nKey1, pKey1, pPKey2);

    default:
      return sqlite3VdbeRecordCompare(nKey1, pKey1, pPKey2);
  }

  if( v>lhs ){
    res = pPKey2->r1;
  }else if( v<lhs ){
    res = pPKey2->r2;
  }else if( pPKey2->nField>1 ){
    /* The first fields of the two keys are equal. Compare the trailing 
    ** fields.  */
    res = vdbeRecordCompareWithSkip(nKey1, pKey1, pPKey2, 1);
  }else{
    /* The first fields of the two keys are equal and there are no trailing
    ** fields. Return pPKey2->default_rc in this case. */
    res = pPKey2->default_rc;
  }

  assert( vdbeRecordCompareDebug(nKey1, pKey1, pPKey2, res) );
  return res;
}

/*
** This function is an optimized version of sqlite3VdbeRecordCompare() 
** that (a) the first field of pPKey2 is a string, that (b) the first field
** uses the collation sequence BINARY and (c) that the size-of-header varint 
** at the start of (pKey1/nKey1) fits in a single byte.
*/
static int vdbeRecordCompareString(
  int nKey1, const void *pKey1, /* Left key */
  UnpackedRecord *pPKey2        /* Right key */
){
  const u8 *aKey1 = (const u8*)pKey1;
  int serial_type;
  int res;

  getVarint32(&aKey1[1], serial_type);
  if( serial_type<12 ){
    res = pPKey2->r1;      /* (pKey1/nKey1) is a number or a null */
  }else if( !(serial_type & 0x01) ){ 
    res = pPKey2->r2;      /* (pKey1/nKey1) is a blob */
  }else{
    int nCmp;
    int nStr;
    int szHdr = aKey1[0];

    nStr = (serial_type-12) / 2;
    if( (szHdr + nStr) > nKey1 ){
      pPKey2->errCode = (u8)SQLITE_CORRUPT_BKPT;
      return 0;    /* Corruption */
    }
    nCmp = MIN( pPKey2->aMem[0].n, nStr );
    res = memcmp(&aKey1[szHdr], pPKey2->aMem[0].z, nCmp);

    if( res==0 ){
      res = nStr - pPKey2->aMem[0].n;
      if( res==0 ){
        if( pPKey2->nField>1 ){
          res = vdbeRecordCompareWithSkip(nKey1, pKey1, pPKey2, 1);
        }else{
          res = pPKey2->default_rc;
        }
      }else if( res>0 ){
        res = pPKey2->r2;
      }else{
        res = pPKey2->r1;
      }
    }else if( res>0 ){
      res = pPKey2->r2;
    }else{
      res = pPKey2->r1;
    }
  }

  assert( vdbeRecordCompareDebug(nKey1, pKey1, pPKey2, res)
       || CORRUPT_DB
       || pPKey2->pKeyInfo->db->mallocFailed
  );
  return res;
}

/*
** Return a pointer to an sqlite3VdbeRecordCompare() compatible function
** suitable for comparing serialized records to the unpacked record passed
** as the only argument.
*/
RecordCompare sqlite3VdbeFindCompare(UnpackedRecord *p){
  /* varintRecordCompareInt() and varintRecordCompareString() both assume
  ** that the size-of-header varint that occurs at the start of each record
  ** fits in a single byte (i.e. is 127 or less). varintRecordCompareInt()
  ** also assumes that it is safe to overread a buffer by at least the 
  ** maximum possible legal header size plus 8 bytes. Because there is
  ** guaranteed to be at least 74 (but not 136) bytes of padding following each
  ** buffer passed to varintRecordCompareInt() this makes it convenient to
  ** limit the size of the header to 64 bytes in cases where the first field
  ** is an integer.
  **
  ** The easiest way to enforce this limit is to consider only records with
  ** 13 fields or less. If the first field is an integer, the maximum legal
  ** header size is (12*5 + 1 + 1) bytes.  */
  if( (p->pKeyInfo->nField + p->pKeyInfo->nXField)<=13 ){
    int flags = p->aMem[0].flags;
    if( p->pKeyInfo->aSortOrder[0] ){
      p->r1 = 1;
      p->r2 = -1;
    }else{
      p->r1 = -1;
      p->r2 = 1;
    }
    if( (flags & MEM_Int) ){
      return vdbeRecordCompareInt;
    }
    testcase( flags & MEM_Real );
    testcase( flags & MEM_Null );
    testcase( flags & MEM_Blob );
    if( (flags & (MEM_Real|MEM_Null|MEM_Blob))==0 && p->pKeyInfo->aColl[0]==0 ){
      assert( flags & MEM_Str );
      return vdbeRecordCompareString;
    }
  }

  return sqlite3VdbeRecordCompare;
}

/*
** pCur points at an index entry created using the OP_MakeRecord opcode.
** Read the rowid (the last field in the record) and store it in *rowid.
** Return SQLITE_OK if everything works, or an error code otherwise.
**
** pCur might be pointing to text obtained from a corrupt database file.
** So the content cannot be trusted.  Do appropriate checks on the content.
*/
int sqlite3VdbeIdxRowid(sqlite3 *db, BtCursor *pCur, i64 *rowid){
  i64 nCellKey = 0;
  int rc;
  u32 szHdr;        /* Size of the header */
  u32 typeRowid;    /* Serial type of the rowid */
  u32 lenRowid;     /* Size of the rowid */
  Mem m, v;

  /* Get the size of the index entry.  Only indices entries of less
  ** than 2GiB are support - anything large must be database corruption.
  ** Any corruption is detected in sqlite3BtreeParseCellPtr(), though, so
  ** this code can safely assume that nCellKey is 32-bits  
  */
  assert( sqlite3BtreeCursorIsValid(pCur) );
  VVA_ONLY(rc =) sqlite3BtreeKeySize(pCur, &nCellKey);
  assert( rc==SQLITE_OK );     /* pCur is always valid so KeySize cannot fail */
  assert( (nCellKey & SQLITE_MAX_U32)==(u64)nCellKey );

  /* Read in the complete content of the index entry */
  sqlite3VdbeMemInit(&m, db, 0);
  rc = sqlite3VdbeMemFromBtree(pCur, 0, (u32)nCellKey, 1, &m);
  if( rc ){
    return rc;
  }

  /* The index entry must begin with a header size */
  (void)getVarint32((u8*)m.z, szHdr);
  testcase( szHdr==3 );
  testcase( szHdr==m.n );
  if( unlikely(szHdr<3 || (int)szHdr>m.n) ){
    goto idx_rowid_corruption;
  }

  /* The last field of the index should be an integer - the ROWID.
  ** Verify that the last entry really is an integer. */
  (void)getVarint32((u8*)&m.z[szHdr-1], typeRowid);
  testcase( typeRowid==1 );
  testcase( typeRowid==2 );
  testcase( typeRowid==3 );
  testcase( typeRowid==4 );
  testcase( typeRowid==5 );
  testcase( typeRowid==6 );
  testcase( typeRowid==8 );
  testcase( typeRowid==9 );
  if( unlikely(typeRowid<1 || typeRowid>9 || typeRowid==7) ){
    goto idx_rowid_corruption;
  }
  lenRowid = sqlite3VdbeSerialTypeLen(typeRowid);
  testcase( (u32)m.n==szHdr+lenRowid );
  if( unlikely((u32)m.n<szHdr+lenRowid) ){
    goto idx_rowid_corruption;
  }

  /* Fetch the integer off the end of the index record */
  sqlite3VdbeSerialGet((u8*)&m.z[m.n-lenRowid], typeRowid, &v);
  *rowid = v.u.i;
  sqlite3VdbeMemRelease(&m);
  return SQLITE_OK;

  /* Jump here if database corruption is detected after m has been
  ** allocated.  Free the m object and return SQLITE_CORRUPT. */
idx_rowid_corruption:
  testcase( m.szMalloc!=0 );
  sqlite3VdbeMemRelease(&m);
  return SQLITE_CORRUPT_BKPT;
}

/*
** Compare the key of the index entry that cursor pC is pointing to against
** the key string in pUnpacked.  Write into *pRes a number
** that is negative, zero, or positive if pC is less than, equal to,
** or greater than pUnpacked.  Return SQLITE_OK on success.
**
** pUnpacked is either created without a rowid or is truncated so that it
** omits the rowid at the end.  The rowid at the end of the index entry
** is ignored as well.  Hence, this routine only compares the prefixes 
** of the keys prior to the final rowid, not the entire key.
*/
int sqlite3VdbeIdxKeyCompare(
  sqlite3 *db,                     /* Database connection */
  VdbeCursor *pC,                  /* The cursor to compare against */
  UnpackedRecord *pUnpacked,       /* Unpacked version of key */
  int *res                         /* Write the comparison result here */
){
  i64 nCellKey = 0;
  int rc;
  BtCursor *pCur = pC->pCursor;
  Mem m;

  assert( sqlite3BtreeCursorIsValid(pCur) );
  VVA_ONLY(rc =) sqlite3BtreeKeySize(pCur, &nCellKey);
  assert( rc==SQLITE_OK );    /* pCur is always valid so KeySize cannot fail */
  /* nCellKey will always be between 0 and 0xffffffff because of the way
  ** that btreeParseCellPtr() and sqlite3GetVarint32() are implemented */
  if( nCellKey<=0 || nCellKey>0x7fffffff ){
    *res = 0;
    return SQLITE_CORRUPT_BKPT;
  }
  sqlite3VdbeMemInit(&m, db, 0);
  rc = sqlite3VdbeMemFromBtree(pC->pCursor, 0, (u32)nCellKey, 1, &m);
  if( rc ){
    return rc;
  }
  *res = sqlite3VdbeRecordCompare(m.n, m.z, pUnpacked);
  sqlite3VdbeMemRelease(&m);
  return SQLITE_OK;
}

/*
** This routine sets the value to be returned by subsequent calls to
** sqlite3_changes() on the database handle 'db'. 
*/
void sqlite3VdbeSetChanges(sqlite3 *db, int nChange){
  assert( sqlite3_mutex_held(db->mutex) );
  db->nChange = nChange;
  db->nTotalChange += nChange;
}

/*
** Set a flag in the vdbe to update the change counter when it is finalised
** or reset.
*/
void sqlite3VdbeCountChanges(Vdbe *v){
  v->changeCntOn = 1;
}

/*
** Mark every prepared statement associated with a database connection
** as expired.
**
** An expired statement means that recompilation of the statement is
** recommend.  Statements expire when things happen that make their
** programs obsolete.  Removing user-defined functions or collating
** sequences, or changing an authorization function are the types of
** things that make prepared statements obsolete.
*/
void sqlite3ExpirePreparedStatements(sqlite3 *db){
  Vdbe *p;
  for(p = db->pVdbe; p; p=p->pNext){
    p->expired = 1;
  }
}

/*
** Return the database associated with the Vdbe.
*/
sqlite3 *sqlite3VdbeDb(Vdbe *v){
  return v->db;
}

/*
** Return a pointer to an sqlite3_value structure containing the value bound
** parameter iVar of VM v. Except, if the value is an SQL NULL, return 
** 0 instead. Unless it is NULL, apply affinity aff (one of the SQLITE_AFF_*
** constants) to the value before returning it.
**
** The returned value must be freed by the caller using sqlite3ValueFree().
*/
sqlite3_value *sqlite3VdbeGetBoundValue(Vdbe *v, int iVar, u8 aff){
  assert( iVar>0 );
  if( v ){
    Mem *pMem = &v->aVar[iVar-1];
    if( 0==(pMem->flags & MEM_Null) ){
      sqlite3_value *pRet = sqlite3ValueNew(v->db);
      if( pRet ){
        sqlite3VdbeMemCopy((Mem *)pRet, pMem);
        sqlite3ValueApplyAffinity(pRet, aff, SQLITE_UTF8);
      }
      return pRet;
    }
  }
  return 0;
}

/*
** Configure SQL variable iVar so that binding a new value to it signals
** to sqlite3_reoptimize() that re-preparing the statement may result
** in a better query plan.
*/
void sqlite3VdbeSetVarmask(Vdbe *v, int iVar){
  assert( iVar>0 );
  if( iVar>32 ){
    v->expmask = 0xffffffff;
  }else{
    v->expmask |= ((u32)1 << (iVar-1));
  }
}

#ifndef SQLITE_OMIT_VIRTUALTABLE
/*
** Transfer error message text from an sqlite3_vtab.zErrMsg (text stored
** in memory obtained from sqlite3_malloc) into a Vdbe.zErrMsg (text stored
** in memory obtained from sqlite3DbMalloc).
*/
void sqlite3VtabImportErrmsg(Vdbe *p, sqlite3_vtab *pVtab){
  sqlite3 *db = p->db;
  sqlite3DbFree(db, p->zErrMsg);
  p->zErrMsg = sqlite3DbStrDup(db, pVtab->zErrMsg);
  sqlite3_free(pVtab->zErrMsg);
  pVtab->zErrMsg = 0;
}
#endif /* SQLITE_OMIT_VIRTUALTABLE */

#ifdef SQLITE_ENABLE_PREUPDATE_HOOK

/*
** If the second argument is not NULL, release any allocations associated 
** with the memory cells in the p->aMem[] array. Also free the UnpackedRecord
** structure itself, using sqlite3DbFree().
**
** This function is used to free UnpackedRecord structures allocated by
** the vdbeUnpackRecord() function found in vdbeapi.c.
*/
static void vdbeFreeUnpacked(sqlite3 *db, UnpackedRecord *p){
  if( p ){
    int i;
    for(i=0; i<p->nField; i++){
      Mem *pMem = &p->aMem[i];
      if( pMem->zMalloc ) sqlite3VdbeMemRelease(pMem);
    }
    sqlite3DbFree(db, p);
  }
}

/*
** Invoke the pre-update hook. If this is an UPDATE or DELETE pre-update call,
** then cursor passed as the second argument should point to the row about
** to be update or deleted. If the application calls sqlite3_preupdate_old(),
** the required value will be read from the row the cursor points to.
*/
void sqlite3VdbePreUpdateHook(
  Vdbe *v,                        /* Vdbe pre-update hook is invoked by */
  VdbeCursor *pCsr,               /* Cursor to grab old.* values from */
  int op,                         /* SQLITE_INSERT, UPDATE or DELETE */
  const char *zDb,                /* Database name */
  Table *pTab,                    /* Modified table */
  i64 iKey1,                      /* Initial key value */
  int iReg                        /* Register for new.* record */
){
  sqlite3 *db = v->db;
  i64 iKey2;
  PreUpdate preupdate;
  const char *zTbl = pTab->zName;
  static const u8 fakeSortOrder = 0;

  assert( db->pPreUpdate==0 );
  memset(&preupdate, 0, sizeof(PreUpdate));
  if( op==SQLITE_UPDATE ){
    iKey2 = v->aMem[iReg].u.i;
  }else{
    iKey2 = iKey1;
  }

  assert( pCsr->nField==pTab->nCol 
       || (pCsr->nField==pTab->nCol+1 && op==SQLITE_DELETE && iReg==-1)
  );

  preupdate.v = v;
  preupdate.pCsr = pCsr;
  preupdate.op = op;
  preupdate.iNewReg = iReg;
  preupdate.keyinfo.db = db;
  preupdate.keyinfo.enc = ENC(db);
  preupdate.keyinfo.nField = pTab->nCol;
  preupdate.keyinfo.aSortOrder = (u8*)&fakeSortOrder;
  preupdate.iKey1 = iKey1;
  preupdate.iKey2 = iKey2;
  preupdate.iPKey = pTab->iPKey;

  db->pPreUpdate = &preupdate;
  db->xPreUpdateCallback(db->pPreUpdateArg, db, op, zDb, zTbl, iKey1, iKey2);
  db->pPreUpdate = 0;
  sqlite3DbFree(db, preupdate.aRecord);
  vdbeFreeUnpacked(db, preupdate.pUnpacked);
  vdbeFreeUnpacked(db, preupdate.pNewUnpacked);
  if( preupdate.aNew ){
    int i;
    for(i=0; i<pCsr->nField; i++){
      sqlite3VdbeMemRelease(&preupdate.aNew[i]);
    }
    sqlite3DbFree(db, preupdate.aNew);
  }
}
#endif /* SQLITE_ENABLE_PREUPDATE_HOOK */<|MERGE_RESOLUTION|>--- conflicted
+++ resolved
@@ -3162,12 +3162,8 @@
     pMem->enc = pKeyInfo->enc;
     pMem->db = pKeyInfo->db;
     /* pMem->flags = 0; // sqlite3VdbeSerialGet() will set this for us */
-<<<<<<< HEAD
-    pMem->zMalloc = 0;
+    pMem->szMalloc = 0;
     pMem->z = 0;
-=======
-    pMem->szMalloc = 0;
->>>>>>> 6656630b
     d += sqlite3VdbeSerialGet(&aKey[d], serial_type, pMem);
     pMem++;
     if( (++u)>=p->nField ) break;
