--- conflicted
+++ resolved
@@ -359,16 +359,13 @@
   const char *(*db_name)(sqlite3*,int);
   /* Version 3.40.0 and later */
   int (*value_encoding)(sqlite3_value*);
-<<<<<<< HEAD
+  /* Version 3.41.0 and later */
+  int (*is_interrupted)(sqlite3*);
 
   /* libSQL 0.1.1 */
   struct libsql_wal_methods *(*wal_methods_find)(const char *);
   int (*wal_methods_register)(struct libsql_wal_methods*);
   int (*wal_methods_unregister)(struct libsql_wal_methods*);
-=======
-  /* Version 3.41.0 and later */
-  int (*is_interrupted)(sqlite3*);
->>>>>>> e8f114ba
 };
 
 /*
@@ -695,15 +692,12 @@
 #define sqlite3_db_name                sqlite3_api->db_name
 /* Version 3.40.0 and later */
 #define sqlite3_value_encoding         sqlite3_api->value_encoding
-<<<<<<< HEAD
+/* Version 3.41.0 and later */
+#define sqlite3_is_interrupted         sqlite3_api->is_interrupted
 /* libSQL 0.1.1 */
 #define libsql_wal_methods_find        sqlite3_api->wal_methods_find
 #define libsql_wal_methods_register    sqlite3_api->wal_methods_register
 #define libsql_wal_methods_unregister  sqlite3_api->wal_methods_unregister
-=======
-/* Version 3.41.0 and later */
-#define sqlite3_is_interrupted         sqlite3_api->is_interrupted
->>>>>>> e8f114ba
 #endif /* !defined(SQLITE_CORE) && !defined(SQLITE_OMIT_LOAD_EXTENSION) */
 
 #if !defined(SQLITE_CORE) && !defined(SQLITE_OMIT_LOAD_EXTENSION)
